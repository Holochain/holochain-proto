--- conflicted
+++ resolved
@@ -27,17 +27,6 @@
 var debug, appInitialized bool
 var rootPath, devPath, bridgeToPath, bridgeToName, bridgeFromPath, bridgeFromName, name string
 var bridgeFromH, bridgeToH *holo.Holochain
-
-// TODO: move these into cmd module
-func makeErr(prefix string, text string, code int) error {
-	errText := fmt.Sprintf("%s: %s", prefix, text)
-	fmt.Printf("CLI Error: %s\n", errText)
-	return cli.NewExitError(errText, 1)
-}
-
-func makeErrFromError(prefix string, err error, code int) error {
-	return makeErr(prefix, err.Error(), code)
-}
 
 // TODO: move these into cmd module
 func makeErr(prefix string, text string, code int) error {
@@ -170,20 +159,8 @@
 					_, err = service.SaveScaffold(sf, devPath, false)
 					if err != nil {
 						return makeErrFromError("init", err, 1)
-<<<<<<< HEAD
-=======
-					}
-
-					err = cmd.MakeDirs(devPath)
-					if err != nil {
-						return makeErrFromError("init", err, 1)
-					}
-
-					err = service.SaveDNAFile(devPath, dna, "json", false)
-					if err != nil {
-						return makeErrFromError("init", err, 1)
->>>>>>> fe1c7db1
-					}
+					}
+
 					fmt.Printf("initialized %s from scaffold:%s\n", devPath, scaffoldPath)
 
 				} else if cmd.IsFile(filepath.Join(devPath, "dna", "dna.json")) {
@@ -192,16 +169,7 @@
 				} else {
 
 					// build empty app template
-<<<<<<< HEAD
 					err := holo.MakeDirs(devPath)
-=======
-					err := cmd.MakeDirs(devPath)
-					if err != nil {
-						return makeErrFromError("init", err, 1)
-					}
-					scaffold := bytes.NewBuffer([]byte(holo.BasicTemplateScaffold))
-					dna, err := holo.LoadDNAScaffold(scaffold)
->>>>>>> fe1c7db1
 					if err != nil {
 						return makeErrFromError("init", err, 1)
 					}
