// Copyright (C) 2013-2017, The MetaCurrency Project (Eric Harris-Braun, Arthur Brock, et. al.)
// Use of this source code is governed by GPLv3 found in the LICENSE file
//---------------------------------------------------------------------------------------
// command line interface to developing and testing holochain applications

package main

import (
	"bytes"
	"errors"
	"fmt"
	holo "github.com/metacurrency/holochain"
	"github.com/metacurrency/holochain/cmd"
	"github.com/metacurrency/holochain/ui"
	"github.com/urfave/cli"
	"io/ioutil"
	"os"
	"os/exec"
	"os/user"
	"path"
	"path/filepath"
	"time"
)

const (
	defaultPort    = "4141"
	bridgeFromPort = "21111"
	bridgeToPort   = "21112"
)

var debug, appInitialized bool
var rootPath, devPath, bridgeToPath, bridgeToName, bridgeFromPath, bridgeFromName, name string
var bridgeFromH, bridgeToH *holo.Holochain
var bridgeFromAppData, bridgeToAppData string

// TODO: move these into cmd module
func makeErr(prefix string, text string, code int) error {
	errText := fmt.Sprintf("%s: %s", prefix, text)
	fmt.Printf("CLI Error: %s\n", errText)
	return cli.NewExitError(errText, 1)
}

func makeErrFromError(prefix string, err error, code int) error {
	return makeErr(prefix, err.Error(), code)
}

func setupApp() (app *cli.App) {
	app = cli.NewApp()
	app.Name = "hcdev"
	app.Usage = "holochain dev command line tool"
	app.Version = fmt.Sprintf("0.0.2 (holochain %s)", holo.VersionStr)

	var service *holo.Service

	app.Flags = []cli.Flag{
		cli.BoolFlag{
			Name:        "debug",
			Usage:       "debugging output",
			Destination: &debug,
		},
		cli.StringFlag{
			Name:        "execpath",
			Usage:       "path to holochain dev execution directory (default: ~/.holochaindev)",
			Destination: &rootPath,
		},
		cli.StringFlag{
			Name:        "path",
			Usage:       "path to chain source definition directory (default: current working dir)",
			Destination: &devPath,
		},
		cli.StringFlag{
			Name:        "bridgeTo",
			Usage:       "path to dev directory of app to bridge to",
			Destination: &bridgeToPath,
		},
		cli.StringFlag{
			Name:        "bridgeFrom",
			Usage:       "path to dev directory of app to bridge from",
			Destination: &bridgeFromPath,
		},
		cli.StringFlag{
			Name:        "bridgeToAppData",
			Usage:       "application data to pass to the bridged to app",
			Destination: &bridgeToAppData,
		},
		cli.StringFlag{
			Name:        "bridgeFromAppData",
			Usage:       "application data to pass to the bridging from app",
			Destination: &bridgeFromAppData,
		},
	}

	var interactive, dumpChain, dumpDHT bool
	var clonePath, scaffoldPath, cloneExample string
	var ranScript bool
	app.Commands = []cli.Command{
		{
			Name:    "init",
			Aliases: []string{"i"},
			Usage:   "initialize a holochain app directory: interactively, from a scaffold file or clone from another app",
			Flags: []cli.Flag{
				cli.BoolFlag{
					Name:        "interactive",
					Usage:       "interactive initialization",
					Destination: &interactive,
				},
				cli.StringFlag{
					Name:        "clone",
					Usage:       "path to directory from which to clone the app",
					Destination: &clonePath,
				},
				cli.StringFlag{
					Name:        "scaffold",
					Usage:       "path to a scaffold file from which to initialize the app",
					Destination: &scaffoldPath,
				},
				cli.StringFlag{
					Name:        "cloneExample",
					Usage:       "example from github.com/holochain to clone from",
					Destination: &cloneExample,
				},
			},
			ArgsUsage: "<name>",
			Action: func(c *cli.Context) error {
				if appInitialized {
					return makeErr("init", "current directory is an initialized app, apps shouldn't be nested", 1)
				}

				args := c.Args()
				if len(args) != 1 {
					return makeErr("init", "expecting app name as single argument", 1)
				}

				if (interactive && clonePath != "") || (interactive && scaffoldPath != "") || (clonePath != "" && scaffoldPath != "") {
					return makeErr("init", " options are mutually exclusive, please choose just one.", 1)
				}
				name := args[0]
				devPath = filepath.Join(devPath, name)
				if clonePath != "" {
					// build the app by cloning from another app
					info, err := os.Stat(clonePath)
					if err != nil {
						dir, _ := cmd.GetCurrentDirectory()
						return makeErrFromError(fmt.Sprintf("ClonePath:%s/'%s'", dir, clonePath), err, 1)
					}

					if !info.Mode().IsDir() {
						return makeErr("init", "-clone flag expects a directory to clone from", 1)
					}
					fmt.Printf("cloning %s from %s\n", name, clonePath)
					err = doClone(service, clonePath, devPath)
					if err != nil {
						return makeErrFromError("init", err, 1)
					}

				} else if cloneExample != "" {
					tmpCopyDir, err := ioutil.TempDir("", fmt.Sprintf("holochain.example.%s", cloneExample))
					if err != nil {
						return makeErrFromError("init", err, 1)
					}
					defer os.RemoveAll(tmpCopyDir)
					err = os.Chdir(tmpCopyDir)
					if err != nil {
						return makeErrFromError("init", err, 1)
					}
					cmd := exec.Command("git", "clone", fmt.Sprintf("git://github.com/Holochain/%s.git", cloneExample))
					out, err := cmd.CombinedOutput()
					fmt.Printf("git: %s\n", string(out))
					if err != nil {
						return makeErrFromError("init", err, 1)
					}
					clonePath := filepath.Join(tmpCopyDir, cloneExample)
					fmt.Printf("cloning %s from github.com/Holochain/%s\n", name, cloneExample)
					err = doClone(service, clonePath, devPath)

				} else if scaffoldPath != "" {
					// build the app from the scaffold
					info, err := os.Stat(scaffoldPath)
					if err != nil {
						return makeErrFromError("init", err, 1)
					}
					if !info.Mode().IsRegular() {
						return makeErr("init", "-scaffold flag expectings a scaffold file", 1)
					}

					sf, err := os.Open(scaffoldPath)
					if err != nil {
						return makeErrFromError("init", err, 1)
					}
					defer sf.Close()

					_, err = service.SaveScaffold(sf, devPath, false)
					if err != nil {
						return makeErrFromError("init", err, 1)
					}

					fmt.Printf("initialized %s from scaffold:%s\n", devPath, scaffoldPath)

				} else if cmd.IsFile(filepath.Join(devPath, "dna", "dna.json")) {
					cmd.OsExecPipes(cmd.GolangHolochainDir("bin", "holochain.app.init.interactive"))
					ranScript = true
				} else {

					// build empty app template
					err := holo.MakeDirs(devPath)
					if err != nil {
						return makeErrFromError("init", err, 1)
					}
					scaffoldReader := bytes.NewBuffer([]byte(holo.BasicTemplateScaffold))

					var scaffold *holo.Scaffold
					scaffold, err = service.SaveScaffold(scaffoldReader, devPath, true)
					if err != nil {
						return makeErrFromError("init", err, 1)
					}
					fmt.Printf("initialized empty application to %s with new UUID:%v\n", devPath, scaffold.DNA.UUID)
				}

				err := os.Chdir(devPath)
				if err != nil {
					return makeErrFromError("", err, 1)
				}

				// finish by creating the .hc directory
				// terminates go process
				if !ranScript {
					cmd.OsExecPipes("holochain.app.init", name)
				}
				return nil
			},
		},
		{
			Name:      "test",
			Aliases:   []string{"t"},
			ArgsUsage: "no args run's all stand-alone | [test file prefix] | [scenario] [role]",
			Usage:     "run chain's stand-alone or scenario tests",
			Action: func(c *cli.Context) error {
				var err error
				var h *holo.Holochain
				h, err = getHolochain(c, service)
				if err != nil {
					return err
				}

				err = activateBridgedApps(service)
				if err != nil {
					return err
				}

				args := c.Args()
				var errs []error

				if len(args) == 2 {
					dir := filepath.Join(h.TestPath(), args[0])
					role := args[1]

					err, errs = h.TestScenario(dir, role)
					if err != nil {
						return err
					}
				} else if len(args) == 1 {
					errs = h.TestOne(args[0])
				} else if len(args) == 0 {
					errs = h.Test()
				} else {
					return errors.New("test: expected 0 args (run all stand-alone tests), 1 arg (a single stand-alone test) or 2 args (scenario and role)")
				}

				var s string
				for _, e := range errs {
					s += e.Error()
				}
				if s != "" {
					return errors.New(s)
				}
				return nil
			},
		},
		{
			Name:      "scenario",
			Aliases:   []string{"s"},
			Usage:     "run a scenario test",
			ArgsUsage: "scenario-name",
			Action: func(c *cli.Context) error {
				if !appInitialized {
					return errors.New("please initialize this app with 'hcdev init'")
				}

				args := c.Args()
				if len(args) != 1 {
					return errors.New("missing scenario name argument")
				}

				err := activateBridgedApps(service)
				if err != nil {
					return err
				}
				// terminates go process
				cmd.ExecBinScript("holochain.app.testScenario", args[0])
				return nil
			},
		},
		{
			Name:      "web",
			Aliases:   []string{"serve", "w"},
			ArgsUsage: "[port]",
			Usage:     fmt.Sprintf("serve a chain to the web on localhost:<port> (defaults to %s)", defaultPort),
			Action: func(c *cli.Context) error {

				h, err := getHolochain(c, service)
				if err != nil {
					return err
				}
<<<<<<< HEAD

=======
				h.Close()
				h, err = service.GenChain(name)
>>>>>>> 311b39a9
				if err != nil {
					return err
				}
				err = activateBridgedApps(service)
				if err != nil {
					return err
				}

				var port string
				if len(c.Args()) == 0 {
					port = defaultPort
				} else {
					port = c.Args()[0]
				}

				err = activate(h, port)
				return err
			},
		},
		{
			Name:      "dump",
			Aliases:   []string{"d"},
			ArgsUsage: "holochain-name",
			Usage:     "display a text dump of a chain after last test",
			Flags: []cli.Flag{
				cli.BoolFlag{
					Name:        "chain",
					Destination: &dumpChain,
				},
				cli.BoolFlag{
					Name:        "dht",
					Destination: &dumpDHT,
				},
			},
			Action: func(c *cli.Context) error {

				if !dumpChain && !dumpDHT {
					dumpChain = true
				}
				h, err := service.Load(name)
				if err != nil {
					return err
				}

				if !h.Started() {
					return errors.New("No data to dump, chain not yet initialized.")
				}

				dnaHash := h.DNAHash()
				if dumpChain {
					fmt.Printf("Chain for: %s\n%v", dnaHash, h.Chain())
				}
				if dumpDHT {
					fmt.Printf("DHT for: %s\n%v", dnaHash, h.DHT())
				}

				return nil
			},
		},
	}

	app.Before = func(c *cli.Context) error {
		if debug {
			os.Setenv("DEBUG", "1")
		}
		holo.InitializeHolochain()

		var err error
		if devPath == "" {
			devPath, err = os.Getwd()
			if err != nil {
				return err
			}
		}
		name = path.Base(devPath)

		if cmd.IsAppDir(devPath) == nil {
			appInitialized = true
		}

		if rootPath == "" {
			rootPath = os.Getenv("HOLOPATHDEV")
			if rootPath == "" {
				u, err := user.Current()
				if err != nil {
					return err
				}
				userPath := u.HomeDir
				rootPath = filepath.Join(userPath, holo.DefaultDirectoryName+"dev")
			}
		}
		if !holo.IsInitialized(rootPath) {
			u, err := user.Current()
			var agent string
			if err == nil {
				var host string
				host, err = os.Hostname()
				if err == nil {
					agent = u.Username + "@" + host
				}
			}

			if err != nil {
				agent = "test@example.com"
			}
			service, err = holo.Init(rootPath, holo.AgentIdentity(agent))
			if err != nil {
				return err
			}
			fmt.Println("Holochain dev service initialized:")
			fmt.Printf("    %s directory created\n", rootPath)
			fmt.Printf("    defaults stored to %s\n", holo.SysFileName)
			fmt.Println("    key-pair generated")
			fmt.Printf("    using %s as default agent (stored to %s)\n", agent, holo.AgentFileName)

		} else {
			service, err = holo.LoadService(rootPath)
		}
		return err
	}

	app.Action = func(c *cli.Context) error {
		cli.ShowAppHelp(c)

		return nil
	}
	return

}

func main() {
	app := setupApp()

	err := app.Run(os.Args)
	if err != nil {
		fmt.Printf("Error: %v\n", err)
		os.Exit(1)
	}
}

func getHolochain(c *cli.Context, service *holo.Service) (h *holo.Holochain, err error) {
	fmt.Printf("Copying chain to: %s\n", rootPath)
	err = os.RemoveAll(filepath.Join(rootPath, name))
	if err != nil {
		return
	}
	var agent holo.Agent
	agent, err = holo.LoadAgent(rootPath)
	if err != nil {
		return
	}
	err = service.Clone(devPath, filepath.Join(rootPath, name), agent, false)
	if err != nil {
		return
	}

	h, err = service.Load(name)
	if err != nil {
		return
	}
	if bridgeToPath != "" {
		bridgeToH, err = bridge(service, h, agent, bridgeToPath, holo.BridgeFrom)
		if err != nil {
			return
		}
	}
	if bridgeFromPath != "" {
		bridgeFromH, err = bridge(service, h, agent, bridgeFromPath, holo.BridgeTo)
		if err != nil {
			return
		}
	}
	return
}

func bridge(service *holo.Service, h *holo.Holochain, agent holo.Agent, path string, side int) (bridgeH *holo.Holochain, err error) {

	bridgeName := filepath.Base(path)

	os.Setenv("HOLOCHAINCONFIG_ENABLEMDNS", "true")
	os.Setenv("HOLOCHAINCONFIG_BOOTSTRAP", "_")
	os.Setenv("HOLOCHAINCONFIG_LOGPREFIX", bridgeName+":")
	if side == holo.BridgeFrom {
		os.Setenv("HOLOCHAINCONFIG_PORT", "9991")
	} else {
		os.Setenv("HOLOCHAINCONFIG_PORT", "9992")
	}
	var hFrom, hTo *holo.Holochain
	fmt.Printf("Copying bridge chain %s to: %s\n", bridgeName, rootPath)
	err = os.RemoveAll(filepath.Join(rootPath, bridgeName))
	if err != nil {
		return
	}
	err = service.Clone(path, filepath.Join(rootPath, bridgeName), agent, false)
	if err != nil {
		return
	}

	bridgeH, err = service.GenChain(bridgeName)
	if err != nil {
		return
	}

	// side is the this node
	if side == holo.BridgeFrom {
		bridgeToName = bridgeName
		hFrom = h
		hTo = bridgeH
	} else {
		bridgeFromName = bridgeName
		hFrom = bridgeH
		hTo = h
	}

	var token string
	token, err = hTo.AddBridgeAsCallee(hFrom.DNAHash(), bridgeToAppData)
	if err != nil {
		return
	}

	// the url is through the webserver
	err = hFrom.AddBridgeAsCaller(hTo.DNAHash(), token, fmt.Sprintf("http://localhost:%s", bridgeToPort), bridgeFromAppData)
	if err != nil {
		return
	}
	return
}

func activateBridgedApp(s *holo.Service, h *holo.Holochain, name string, port string) (err error) {
	go activate(h, port)
	return
}

func activateBridgedApps(s *holo.Service) (err error) {
	if bridgeFromH != nil {
		err = activateBridgedApp(s, bridgeFromH, bridgeFromName, bridgeFromPort)
		if err != nil {
			return
		}
	}
	if bridgeToH != nil {
		err = activateBridgedApp(s, bridgeToH, bridgeToName, bridgeToPort)
		if err != nil {
			return
		}
	}
	return
}

func activate(h *holo.Holochain, port string) (err error) {
	fmt.Printf("Serving holochain with DNA hash:%v on port:%s\n", h.DNAHash(), port)
	err = h.Activate()
	if err != nil {
		return
	}
	//				go h.DHT().HandleChangeReqs()
	go h.DHT().HandleGossipWiths()
	go h.DHT().Gossip(2 * time.Second)
	ui.NewWebServer(h, port).Start()
	return
}

func doClone(s *holo.Service, clonePath, devPath string) (err error) {

	// TODO this is the bogus dev agent, really it should probably be someone else
	agent, err := holo.LoadAgent(rootPath)
	if err != nil {
		return
	}

	err = s.Clone(clonePath, devPath, agent, true)
	if err != nil {
		return
	}
	return
}<|MERGE_RESOLUTION|>--- conflicted
+++ resolved
@@ -311,12 +311,10 @@
 				if err != nil {
 					return err
 				}
-<<<<<<< HEAD
-
-=======
+
 				h.Close()
 				h, err = service.GenChain(name)
->>>>>>> 311b39a9
+
 				if err != nil {
 					return err
 				}
