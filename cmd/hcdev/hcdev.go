--- conflicted
+++ resolved
@@ -180,13 +180,9 @@
 		},
 	}
 
-<<<<<<< HEAD
-	var interactive, dumpChain, dumpDHT, initTest, benchmarks bool
-	var clonePath, appPackagePath, cloneExample, outputDir string
-=======
-	var interactive, dumpChain, dumpDHT, initTest, fromDevelop bool
+	var interactive, dumpChain, dumpDHT, initTest, fromDevelop, benchmarks bool
 	var clonePath, appPackagePath, cloneExample, outputDir, fromBranch string
->>>>>>> de9d6247
+
 	app.Commands = []cli.Command{
 		{
 			Name:    "init",
