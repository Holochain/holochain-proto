--- conflicted
+++ resolved
@@ -23,7 +23,6 @@
 
 // OK. Im not sure how to get the pipe to the stdin of the thing. This might work no idea
 
-<<<<<<< HEAD
 func Test_paradigm(t *testing.T) {
 	if false {
 		Convey("it should open a terminal in the development space, and then exit it, and check that that all happened", t, func() {
@@ -84,54 +83,4 @@
 			os.Remove(testSuccessFile)
 		})
 	}
-=======
-func TestParadigm(t *testing.T) {
-
-	SkipConvey("it should open a terminal in the development space, and then exit it, and check that that all happened", t, func() {
-
-		os.Args = []string{"hccore", "paradigm"}
-		fmt.Printf("hccore_test.go: Test_FromLocalFilesystem_install: os.Args: %v\n", os.Args)
-
-		app := setupApp()
-		app.Run(os.Args)
-
-		io.WriteString(os.Stdin, "exit\n")
-
-		//Check here if.. somrething happened
-	})
-}
-
-// args app.Run must start with command name
-// this test works, but it really is dangerous because the test causes the code that it's testing
-// to change on the fly.  I don't think it really should work that way.
-
-func Test_FromLocalFilesystem_install(t *testing.T) {
-	SkipConvey("it should do a bunch of crazy copying around which results in a new file existing in the future and then not existing again", t, func() {
-
-		tmpHolochainCopyDir, err := ioutil.TempDir("", "holochain.testing.hccore")
-		if err != nil {
-			panic(err)
-		}
-		defer os.RemoveAll(tmpHolochainCopyDir)
-
-		err = cmd.OsExecSilent("cp", "-r", cmd.GolangHolochainDir(), tmpHolochainCopyDir)
-		if err != nil {
-			fmt.Printf("  Error: cp: %v\n", err)
-		}
-		tmpHolochainCopyDir = filepath.Join(tmpHolochainCopyDir, "holochain")
-
-		cmd.OsExecSilent("touch", filepath.Join(tmpHolochainCopyDir, "testing.hccore_test.go.Test_FromLocalFilesystem_install"))
-
-		os.Args = []string{"hccore", "fromLocalFilesystem", "--sourceDirectory", tmpHolochainCopyDir, "install", "-noQuestions", "-compile", "hcdev"}
-		fmt.Printf("hccore_test.go: Test_FromLocalFilesystem_install: os.Args: %v\n", os.Args)
-
-		app := setupApp()
-		app.Run(os.Args)
-
-		testSuccessFile := cmd.GolangHolochainDir("testing.hccore_test.go.Test_FromLocalFilesystem_install")
-		So(cmd.IsFile(testSuccessFile), ShouldEqual, true)
-
-		os.Remove(testSuccessFile)
-	})
->>>>>>> eb0bae23
 }