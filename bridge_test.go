--- conflicted
+++ resolved
@@ -39,17 +39,11 @@
 	})
 
 	Convey("it should call the bridgeGenesis function when bridging on the from side", t, func() {
-<<<<<<< HEAD
+
 		bridgeZome := h.nucleus.dna.Zomes[0].Name
-		ShouldLog(h.nucleus.alog, `bridge genesis from-- other side is:`+fakeToApp.String()+` bridging data:app data`, func() {
-			err := h.AddBridgeAsCaller(bridgeZome, fakeToApp, token, url, "app data")
-=======
-		h.nucleus.dna.Zomes[0].BridgeTo = fakeToApp
-		h.nucleus.dna.Zomes[0].BridgeTo = fakeToApp
 		ShouldLog(h.nucleus.alog, func() {
 			url := "http://localhost:31415"
-			err := h.AddBridgeAsCaller(fakeToApp, token, url, "app data")
->>>>>>> 82486620
+			err := h.AddBridgeAsCaller(bridgeZome, fakeToApp, token, url, "app data")
 			So(err, ShouldBeNil)
 		}, `bridge genesis from-- other side is:`+fakeToApp.String()+` bridging data:app data`)
 	})
