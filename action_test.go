--- conflicted
+++ resolved
@@ -340,7 +340,6 @@
 		getResp := rsp.(GetResp)
 		So(getResp.Entry.Content().(string), ShouldEqual, "31415")
 	})
-<<<<<<< HEAD
 
 	Convey("it should get local bundle values", t, func() {
 		_, err := NewStartBundleAction(0, "myBundle").Do(h)
@@ -443,7 +442,7 @@
 			So(err, ShouldBeNil)
 		}, `debug message during bundleCanceled: canceling cancel!`)
 		So(h.chain.BundleStarted(), ShouldNotBeNil)
-=======
+	})
 }
 
 func TestActionSigning(t *testing.T) {
@@ -478,6 +477,5 @@
 		result, err = NewVerifySignatureAction(b58sig, string([]byte("34")), pubKey).Do(h)
 		So(err, ShouldBeNil)
 		So(result.(bool), ShouldBeFalse)
->>>>>>> 2f89a7ea
 	})
 }