// Copyright (C) 2013-2017, The MetaCurrency Project (Eric Harris-Braun, Arthur Brock, et. al.)
// Use of this source code is governed by GPLv3 found in the LICENSE file
//----------------------------------------------------------------------------------------
// Service implements functions and data that provide Holochain services in a unix file based environment

package holochain

import (
	"bytes"
	"encoding/json"
	"errors"
	"fmt"
	"github.com/BurntSushi/toml"
	"github.com/google/uuid"

	"io"
	"io/ioutil"
	"os"
	"path/filepath"
	"sort"
	"strconv"
	"strings"
)

// System settings, directory, and file names
const (
	DefaultDirectoryName string = ".holochain"  // Directory for storing config data
	ChainDataDir         string = "db"          // Sub-directory for all chain content files
	ChainDNADir          string = "dna"         // Sub-directory for all chain definition files
	ChainUIDir           string = "ui"          // Sub-directory for all chain user interface files
	ChainTestDir         string = "test"        // Sub-directory for all chain test files
	DNAFileName          string = "dna"         // Definition of the Holochain
	ConfigFileName       string = "config"      // Settings of the Holochain
	SysFileName          string = "system.conf" // Server & System settings
	AgentFileName        string = "agent.txt"   // User ID info
	PrivKeyFileName      string = "priv.key"    // Signing key - private
	StoreFileName        string = "chain.db"    // Filename for local data store
	DNAHashFileName      string = "dna.hash"    // Filename for storing the hash of the holochain
	DHTStoreFileName     string = "dht.db"      // Filname for storing the dht
	BridgeDBFileName     string = "bridge.db"   // Filname for storing bridge keys

	DefaultPort            = 6283
	DefaultBootstrapServer = "bootstrap.holochain.net:10000"
	//DefaultBootstrapPort				= 10000

	HC_BOOTSTRAPSERVER = "HC_BOOTSTRAPSERVER"
	//HC_BOOTSTRAPPORT						= "HC_BOOTSTRAPPORT"
)

// ServiceConfig holds the service settings
type ServiceConfig struct {
	DefaultPeerModeAuthor  bool
	DefaultPeerModeDHTNode bool
	DefaultBootstrapServer string
}

// A Service is a Holochain service data structure
type Service struct {
	Settings     ServiceConfig
	DefaultAgent Agent
	Path         string
}

type EntryDefFile struct {
	Name       string
	DataFormat string
	Schema     string
	SchemaFile string // file name of schema or language schema directive
	Sharing    string
}

type ZomeFile struct {
	Name         string
	Description  string
	CodeFile     string
	Entries      []EntryDefFile
	RibosomeType string
	Functions    []FunctionDef
	BridgeFuncs  []string // functions in zome that can be bridged to by fromApp
	BridgeTo     string   // dna Hash of toApp that this zome is a client of
}

type DNAFile struct {
	Version              int
	UUID                 uuid.UUID
	Name                 string
	Properties           map[string]string
	PropertiesSchemaFile string
	BasedOn              Hash // references hash of another holochain that these schemas and code are derived from
	Zomes                []ZomeFile
	RequiresVersion      int
	DHTConfig            DHTConfig
	Progenitor           Progenitor
}

// IsInitialized checks a path for a correctly set up .holochain directory
func IsInitialized(root string) bool {
	return dirExists(root) && fileExists(filepath.Join(root, SysFileName)) && fileExists(filepath.Join(root, AgentFileName))
}

// Init initializes service defaults including a signing key pair for an agent
// and writes them out to configuration files in the root path (making the
// directory if necessary)
func Init(root string, agent AgentIdentity) (service *Service, err error) {
	err = os.MkdirAll(root, os.ModePerm)
	if err != nil {
		return
	}
	s := Service{
		Settings: ServiceConfig{
			DefaultPeerModeDHTNode: true,
			DefaultPeerModeAuthor:  true,
			DefaultBootstrapServer: DefaultBootstrapServer,
		},
		Path: root,
	}

	if os.Getenv(HC_BOOTSTRAPSERVER) != "" {
		s.Settings.DefaultBootstrapServer = os.Getenv(HC_BOOTSTRAPSERVER)
	}

	Infof("Configured to connect to bootstrap server at: %s\n", s.Settings.DefaultBootstrapServer)

	err = writeToml(root, SysFileName, s.Settings, false)
	if err != nil {
		return
	}

	a, err := NewAgent(LibP2P, agent)
	if err != nil {
		return
	}
	err = SaveAgent(root, a)
	if err != nil {
		return
	}

	s.DefaultAgent = a

	service = &s
	return
}

// LoadService creates a service object from a configuration file
func LoadService(path string) (service *Service, err error) {
	agent, err := LoadAgent(path)
	if err != nil {
		return
	}
	s := Service{
		Path:         path,
		DefaultAgent: agent,
	}

	_, err = toml.DecodeFile(filepath.Join(path, SysFileName), &s.Settings)
	if err != nil {
		return
	}

	if err = s.Settings.Validate(); err != nil {
		return
	}

	service = &s
	return
}

// Validate validates settings values
func (c *ServiceConfig) Validate() (err error) {
	if !(c.DefaultPeerModeAuthor || c.DefaultPeerModeDHTNode) {
		err = errors.New(SysFileName + ": At least one peer mode must be set to true.")
		return
	}
	return
}

// ConfiguredChains returns a list of the configured chains for the given service
func (s *Service) ConfiguredChains() (chains map[string]*Holochain, err error) {
	files, err := ioutil.ReadDir(s.Path)
	if err != nil {
		return
	}
	chains = make(map[string]*Holochain)
	for _, f := range files {
		if f.IsDir() {
			h, err := s.Load(f.Name())
			if err == nil {
				chains[f.Name()] = h
			}
		}
	}
	return
}

// Find the DNA files
func findDNA(path string) (f string, err error) {
	p := filepath.Join(path, DNAFileName)

	matches, err := filepath.Glob(p + ".*")
	if err != nil {
		return
	}
	for _, fn := range matches {
		s := strings.Split(fn, ".")
		f = s[len(s)-1]
		if f == "json" || f == "yml" || f == "yaml" || f == "toml" {
			break
		}
		f = ""
	}

	if f == "" {
		err = fmt.Errorf("No DNA file in %s/", path)
		return
	}
	return
}

// IsConfigured checks a directory for correctly set up holochain configuration file
func (s *Service) IsConfigured(name string) (f string, err error) {
	root := filepath.Join(s.Path, name)

	f, err = findDNA(filepath.Join(root, ChainDNADir))
	if err != nil {
		return
	}
	//@todo check other things?

	return
}

// Load instantiates a Holochain instance from disk
func (s *Service) Load(name string) (h *Holochain, err error) {
	f, err := s.IsConfigured(name)
	if err != nil {
		return
	}
	h, err = s.load(name, f)
	return
}

// LoadDNA decodes a DNA from a directory hierarchy as specified by a DNAFile
func (s *Service) LoadDNA(path string, filename string, format string) (dnaP *DNA, err error) {
	var dnaFile DNAFile
	var dna DNA
	dnafile := filepath.Join(path, filename+"."+format)
	//fmt.Printf("LoadDNA: opening dna file %s\n", filepath)
	f, err := os.Open(dnafile)
	if err != nil {
		return
	}
	defer f.Close()

	err = Decode(f, format, &dnaFile)
	if err != nil {
		return
	}

	var validator SchemaValidator
	var propertiesSchema []byte
	if dnaFile.PropertiesSchemaFile != "" {
		propertiesSchema, err = readFile(path, dnaFile.PropertiesSchemaFile)
		if err != nil {
			return
		}
		schemapath := filepath.Join(path, dnaFile.PropertiesSchemaFile)
		//fmt.Printf("LoadDNA: opening schema file %s\n", schemapath)
		validator, err = BuildJSONSchemaValidatorFromFile(schemapath)
		if err != nil {
			return
		}
	}

	dna.Version = dnaFile.Version
	dna.UUID = dnaFile.UUID
	dna.Name = dnaFile.Name
	dna.BasedOn = dnaFile.BasedOn
	dna.RequiresVersion = dnaFile.RequiresVersion
	dna.DHTConfig = dnaFile.DHTConfig
	dna.Progenitor = dnaFile.Progenitor
	dna.Properties = dnaFile.Properties
	dna.PropertiesSchema = string(propertiesSchema)
	dna.propertiesSchemaValidator = validator

	err = dna.check()
	if err != nil {
		return
	}

	dna.Zomes = make([]Zome, len(dnaFile.Zomes))
	for i, zome := range dnaFile.Zomes {
		if zome.CodeFile == "" {
			var ext string
			switch zome.RibosomeType {
			case "js":
				ext = ".js"
			case "zygo":
				ext = ".zy"
			}
			dnaFile.Zomes[i].CodeFile = zome.Name + ext
		}

		zomePath := filepath.Join(path, zome.Name)
		codeFilePath := filepath.Join(zomePath, zome.CodeFile)
		if !fileExists(codeFilePath) {
			//fmt.Printf("%v", zome)
			return nil, errors.New("DNA specified code file missing: " + zome.CodeFile)
		}

		dna.Zomes[i].Name = zome.Name
		dna.Zomes[i].Description = zome.Description
		dna.Zomes[i].RibosomeType = zome.RibosomeType
		dna.Zomes[i].Functions = zome.Functions
		dna.Zomes[i].BridgeFuncs = zome.BridgeFuncs
		if zome.BridgeTo != "" {
			dna.Zomes[i].BridgeTo, err = NewHash(zome.BridgeTo)
			if err != nil {
				return
			}
		}
		var code []byte
		code, err = readFile(zomePath, zome.CodeFile)
		if err != nil {
			return
		}
		dna.Zomes[i].Code = string(code[:])

		dna.Zomes[i].Entries = make([]EntryDef, len(zome.Entries))
		for j, entry := range zome.Entries {
			dna.Zomes[i].Entries[j].Name = entry.Name
			dna.Zomes[i].Entries[j].DataFormat = entry.DataFormat
			dna.Zomes[i].Entries[j].Sharing = entry.Sharing
			dna.Zomes[i].Entries[j].Schema = entry.Schema
			if entry.Schema == "" && entry.SchemaFile != "" {
				schemaFilePath := filepath.Join(zomePath, entry.SchemaFile)
				if !fileExists(schemaFilePath) {
					return nil, errors.New("DNA specified schema file missing: " + schemaFilePath)
				}
				var schema []byte
				schema, err = readFile(zomePath, entry.SchemaFile)
				if err != nil {
					return
				}
				dna.Zomes[i].Entries[j].Schema = string(schema)
				if strings.HasSuffix(entry.SchemaFile, ".json") {
					if err = dna.Zomes[i].Entries[j].BuildJSONSchemaValidator(schemaFilePath); err != nil {
						return nil, err
					}
				}
			}
		}
	}

	dnaP = &dna
	return
}

// load unmarshals a holochain structure for the named chain and format
func (s *Service) load(name string, format string) (hP *Holochain, err error) {
	var h Holochain
	root := filepath.Join(s.Path, name)
	dna, err := s.LoadDNA(filepath.Join(root, ChainDNADir), DNAFileName, format)
	if err != nil {
		return
	}

	h.encodingFormat = format
	h.rootPath = root
	h.nucleus = NewNucleus(&h, dna)

	// load the config
	var f *os.File
	f, err = os.Open(filepath.Join(root, ConfigFileName+"."+format))
	if err != nil {
		return
	}
	defer f.Close()
	err = Decode(f, format, &h.config)
	if err != nil {
		return
	}
	if err = h.setupConfig(); err != nil {
		return
	}

	// try and get the holochain-specific agent info
	agent, err := LoadAgent(root)
	if err != nil {
		// if not specified for this app, get the default from the Agent.txt file for all apps
		agent, err = LoadAgent(filepath.Dir(root))
	}
	// TODO verify Agent identity against schema
	if err != nil {
		return
	}
	h.agent = agent

	// once the agent is set up we can calculate the id
	h.nodeID, h.nodeIDStr, err = agent.NodeID()
	if err != nil {
		return
	}

	if err = h.PrepareHashType(); err != nil {
		return
	}

	h.chain, err = NewChainFromFile(h.hashSpec, filepath.Join(h.DBPath(), StoreFileName))
	if err != nil {
		return
	}

	// if the chain has been started there should be a DNAHashFile which
	// we can load to check against the actual hash of the DNA entry
<<<<<<< HEAD
	if len(h.chain.Headers) > 0 {
		h.dnaHash = h.chain.Headers[0].EntryLink.Clone()

		var b []byte
		b, err = readFile(h.rootPath, DNAHashFileName)
		if err == nil {
			if h.dnaHash.String() != string(b) {
				err = errors.New("DNA doesn't match file!")
				return
			}
=======
	var b []byte
	b, err = readFile(h.rootPath, DNAHashFileName)
	if err != nil {
		err = nil
	} else {
		h.dnaHash, err = NewHash(string(b))
		if err != nil {
			return
>>>>>>> 311b39a9
		}
	}
	// @TODO compare value from file to actual hash

	if h.chain.Length() > 0 {
		h.agentHash = h.chain.Headers[1].EntryLink
		_, topHeader := h.chain.TopType(AgentEntryType)
		h.agentTopHash = topHeader.EntryLink
	}
	hP = &h
	return
}

// gen calls a make function which should build the holochain structure and supporting files
func gen(root string, makeH func(root string) (hP *Holochain, err error)) (h *Holochain, err error) {
	if dirExists(root) {
		return nil, mkErr(root + " already exists")
	}
	if err := os.MkdirAll(root, os.ModePerm); err != nil {
		return nil, err
	}

	// cleanup the directory if we enounter an error while generating
	defer func() {
		if err != nil {
			os.RemoveAll(root)
		}
	}()

	h, err = makeH(root)
	if err != nil {
		return nil, err
	}

	if err := os.MkdirAll(h.DBPath(), os.ModePerm); err != nil {
		return nil, err
	}

	h.chain, err = NewChainFromFile(h.hashSpec, filepath.Join(h.DBPath(), StoreFileName))
	if err != nil {
		return nil, err
	}

	//p := filepath.Join(root, ChainDNADir, DNAFileName + "." + h.encodingFormat)
	//if fileExists(p) {
	//	return nil, mkErr(p + " already exists")
	//}
	//f, err := os.Create(p)
	//if err != nil {
	//	return nil, err
	//}
	//defer f.Close()
	//err = h.EncodeDNA(f)

	if err != nil {
		return nil, err
	}

	return
}

func suffixByRibosomeType(ribosomeType string) (suffix string) {
	switch ribosomeType {
	case JSRibosomeType:
		suffix = ".js"
	case ZygoRibosomeType:
		suffix = ".zy"
	default:
	}
	return
}

func makeConfig(h *Holochain, s *Service) (err error) {
	h.config = Config{
		Port:            DefaultPort,
		PeerModeDHTNode: s.Settings.DefaultPeerModeDHTNode,
		PeerModeAuthor:  s.Settings.DefaultPeerModeAuthor,
		BootstrapServer: s.Settings.DefaultBootstrapServer,
		Loggers: Loggers{
			App:        Logger{Format: "%{color:cyan}%{message}", Enabled: true},
			DHT:        Logger{Format: "%{color:yellow}%{time} DHT: %{message}"},
			Gossip:     Logger{Format: "%{color:blue}%{time} Gossip: %{message}"},
			TestPassed: Logger{Format: "%{color:green}%{message}", Enabled: true},
			TestFailed: Logger{Format: "%{color:red}%{message}", Enabled: true},
			TestInfo:   Logger{Format: "%{message}", Enabled: true},
		},
	}

	val := os.Getenv("HOLOCHAINCONFIG_PORT")
	if val != "" {
		h.config.Port, err = strconv.Atoi(val)
		if err != nil {
			return err
		}
	}
	val = os.Getenv("HOLOCHAINCONFIG_BOOTSTRAP")
	if val != "" {
		if val == "_" {
			val = ""
		}
		h.config.BootstrapServer = val
	}
	val = os.Getenv("HOLOCHAINCONFIG_ENABLEMDNS")
	if val != "" {
		h.config.EnableMDNS = val == "true"
	}
	val = os.Getenv("HOLOCHAINCONFIG_LOGPREFIX")
	if val != "" {
		h.config.Loggers.App.Format = val + h.config.Loggers.App.Format
		h.config.Loggers.DHT.Format = val + h.config.Loggers.DHT.Format
		h.config.Loggers.Gossip.Format = val + h.config.Loggers.Gossip.Format
		h.config.Loggers.TestPassed.Format = val + h.config.Loggers.TestPassed.Format
		h.config.Loggers.TestFailed.Format = val + h.config.Loggers.TestFailed.Format
		h.config.Loggers.TestInfo.Format = val + h.config.Loggers.TestInfo.Format
	}

	p := filepath.Join(h.rootPath, ConfigFileName+"."+h.encodingFormat)
	f, err := os.Create(p)
	if err != nil {
		return err
	}
	defer f.Close()

	if err = Encode(f, h.encodingFormat, &h.config); err != nil {
		return
	}
	if err = h.setupConfig(); err != nil {
		return
	}
	return
}

// GenDev generates starter holochain DNA files from which to develop a chain
func (s *Service) GenDev(root string, format string) (hP *Holochain, err error) {
	hP, err = gen(root, func(root string) (hP *Holochain, err error) {
		var agent Agent
		agent, err = NewAgent(LibP2P, "Example Agent <example@example.com")
		if err != nil {
			return
		}

		err = agent.GenKeys(bytes.NewBuffer([]byte("fixed seed 012345678901234567890123456789")))
		if err != nil {
			return
		}

		var zomes []Zome

		h := NewHolochain(agent, root, format, zomes...)
		if err = h.mkChainDirs(); err != nil {
			return nil, err
		}
		if err = makeConfig(&h, s); err != nil {
			return
		}

		//fmt.Print("\nGenDev creating new holochain in ", h.rootPath)

		propertiesSchemaFile := "properties_schema.json"

		dna := h.nucleus.dna
		dnaFile := DNAFile{
			Name:                 filepath.Base(root),
			UUID:                 dna.UUID,
			RequiresVersion:      dna.Version,
			DHTConfig:            dna.DHTConfig,
			Progenitor:           dna.Progenitor,
			PropertiesSchemaFile: propertiesSchemaFile,
		}

		zygoZomeName := "zySampleZome"
		jsZomeName := "jsSampleZome"

		dnaFile.Zomes = []ZomeFile{
			{
				Name:         zygoZomeName,
				CodeFile:     zygoZomeName + ".zy",
				Description:  "this is a zygomas test zome",
				RibosomeType: ZygoRibosomeType,
				BridgeFuncs:  []string{"testStrFn1"},
				Entries: []EntryDefFile{
					{Name: "evenNumbers", DataFormat: DataFormatRawZygo, Sharing: Public},
					{Name: "primes", DataFormat: DataFormatJSON, Sharing: Public, SchemaFile: "primes.json"},
					{Name: "profile", DataFormat: DataFormatJSON, Sharing: Public, SchemaFile: "profile.json"},
				},
				Functions: []FunctionDef{
					{Name: "getDNA", CallingType: STRING_CALLING},
					{Name: "addEven", CallingType: STRING_CALLING, Exposure: PUBLIC_EXPOSURE},
					{Name: "addPrime", CallingType: JSON_CALLING, Exposure: PUBLIC_EXPOSURE},
					{Name: "testStrFn1", CallingType: STRING_CALLING},
					{Name: "testStrFn2", CallingType: STRING_CALLING},
					{Name: "testJsonFn1", CallingType: JSON_CALLING},
					{Name: "testJsonFn2", CallingType: JSON_CALLING},
				},
			},
			{
				Name:         jsZomeName,
				CodeFile:     jsZomeName + ".js",
				Description:  "this is a javascript test zome",
				RibosomeType: JSRibosomeType,
				BridgeFuncs:  []string{"getProperty"},
				Entries: []EntryDefFile{
					{Name: "oddNumbers", DataFormat: DataFormatRawJS, Sharing: Public},
					{Name: "profile", DataFormat: DataFormatJSON, Sharing: Public, SchemaFile: "profile.json"},
					{Name: "rating", DataFormat: DataFormatLinks},
					{Name: "secret", DataFormat: DataFormatString},
				},
				Functions: []FunctionDef{
					{Name: "getProperty", CallingType: STRING_CALLING, Exposure: PUBLIC_EXPOSURE},
					{Name: "addOdd", CallingType: STRING_CALLING, Exposure: PUBLIC_EXPOSURE},
					{Name: "addProfile", CallingType: JSON_CALLING, Exposure: PUBLIC_EXPOSURE},
					{Name: "testStrFn1", CallingType: STRING_CALLING},
					{Name: "testStrFn2", CallingType: STRING_CALLING},
					{Name: "testJsonFn1", CallingType: JSON_CALLING},
					{Name: "testJsonFn2", CallingType: JSON_CALLING},
				}},
		}

		dnaFile.Properties = map[string]string{
			"description": "a bogus test holochain",
			"language":    "en"}

		dnaPath := filepath.Join(h.DNAPath(), "dna."+format)
		//fmt.Printf("\nGenDev writing new DNA to: %s", dnaPath)
		var f *os.File
		f, err = os.Create(dnaPath)
		if err != nil {
			return
		}
		err = Encode(f, format, &dnaFile)
		f.Close()
		if err != nil {
			return
		}

		propertiesSchema := `{
	"title": "Properties Schema",
	"type": "object",
	"properties": {
		"description": {
			"type": "string"
		},
		"language": {
			"type": "string"
		}
	}
}`

		if err = writeFile([]byte(propertiesSchema), h.DNAPath(), propertiesSchemaFile); err != nil {
			return
		}

		profileSchema := `{
	"title": "Profile Schema",
	"type": "object",
	"properties": {
		"firstName": {
			"type": "string"
		},
		"lastName": {
			"type": "string"
		},
		"age": {
			"description": "Age in years",
			"type": "integer",
			"minimum": 0
		}
	},
	"required": ["firstName", "lastName"]
}`

		primesSchema := `{
	"title": "Prime Schema",
	"type": "object",
	"properties": {
		"prime": {
			"type": "integer"
		}
	},
	"required": ["prime"]
}`

		zygoCode := `
(defn testStrFn1 [x] (concat "result: " x))
(defn testStrFn2 [x] (+ (atoi x) 2))
(defn testJsonFn1 [x] (begin (hset x output: (* (-> x input:) 2)) x))
(defn testJsonFn2 [x] (unjson (raw "[{\"a\":\"b\"}]"))) (defn getDNA [x] App_DNA_Hash)
(defn addEven [x] (commit "evenNumbers" x))
(defn addPrime [x] (commit "primes" x))
(defn validateCommit [entryType entry header pkg sources]
  (validate entryType entry header sources))
(defn validatePut [entryType entry header pkg sources]
  (validate entryType entry header sources))
(defn validateMod [entryType entry header replaces pkg sources] true)
(defn validateDel [entryType hash pkg sources] true)
(defn validate [entryType entry header sources]
  (cond (== entryType "evenNumbers")  (cond (== (mod entry 2) 0) true false)
        (== entryType "primes")  (isprime (hget entry %prime))
        (== entryType "profile") true
        false)
)
(defn validateLink [linkEntryType baseHash links pkg sources] true)
(defn validatePutPkg [entryType] nil)
(defn validateModPkg [entryType] nil)
(defn validateDelPkg [entryType] nil)
(defn validateLinkPkg [entryType] nil)
(defn genesis [] true)
(defn bridgeGenesis [side app data] (begin (debug (concat "bridge genesis " (cond (== side HC_Bridge_From) "from" "to") ": other side is:" app " bridging data:" data))  true))
(defn receive [from message]
	(hash pong: (hget message %ping)))
`
		if err = os.MkdirAll(filepath.Join(h.DNAPath(), zygoZomeName), os.ModePerm); err != nil {
			return nil, err
		}
		if err = writeFile([]byte(zygoCode), h.DNAPath(), zygoZomeName, zygoZomeName+".zy"); err != nil {
			return
		}
		if err = writeFile([]byte(profileSchema), h.DNAPath(), zygoZomeName, "profile.json"); err != nil {
			return
		}
		if err = writeFile([]byte(primesSchema), h.DNAPath(), zygoZomeName, "primes.json"); err != nil {
			return
		}

		jsCode := `
function unexposed(x) {return x+" fish";};
function testStrFn1(x) {return "result: "+x};
function testStrFn2(x){ return parseInt(x)+2};
function testJsonFn1(x){ x.output = x.input*2; return x;};
function testJsonFn2(x){ return [{a:'b'}] };

function getProperty(x) {return property(x)};
function addOdd(x) {return commit("oddNumbers",x);}
function addProfile(x) {return commit("profile",x);}
function validatePut(entry_type,entry,header,pkg,sources) {
  return validate(entry_type,entry,header,sources);
}
function validateMod(entry_type,entry,header,replaces,pkg,sources) {
  return true;
}
function validateDel(entry_type,hash,pkg,sources) {
  return true;
}
function validateCommit(entry_type,entry,header,pkg,sources) {
  if (entry_type == "rating") {return true}
  return validate(entry_type,entry,header,sources);
}
function validate(entry_type,entry,header,sources) {
  if (entry_type=="oddNumbers") {
    return entry%2 != 0
  }
  if (entry_type=="profile") {
    return true
  }
  if (entry_type=="secret") {
    return true
  }
  return false
}
function validateLink(linkEntryType,baseHash,linkHash,tag,pkg,sources){return true}
function validatePutPkg(entry_type) {
  req = {};
  req[HC.PkgReq.Chain]=HC.PkgReq.ChainOpt.Full;
  return req;
}
function validateModPkg(entry_type) { return null}
function validateDelPkg(entry_type) { return null}
function validateLinkPkg(entry_type) { return null}

function genesis() {return true}
function bridgeGenesis(side,app,data) {return true}

function receive(from,message) {
  // send back a pong message of what came in the ping message!
  return {pong:message.ping}
}

`

		if err = os.MkdirAll(filepath.Join(h.DNAPath(), jsZomeName), os.ModePerm); err != nil {
			return nil, err
		}
		if err = writeFile([]byte(jsCode), h.DNAPath(), jsZomeName, jsZomeName+".js"); err != nil {
			return
		}
		if err = writeFile([]byte(profileSchema), h.DNAPath(), jsZomeName, "profile.json"); err != nil {
			return
		}

		fixtures := [8]TestData{
			{
				Zome:   "zySampleZome",
				FnName: "addEven",
				Input:  "2",
				Output: "%h%"},
			{
				Zome:   "zySampleZome",
				FnName: "addEven",
				Input:  "4",
				Output: "%h%"},
			{
				Zome:   "zySampleZome",
				FnName: "addEven",
				Input:  "5",
				Err:    "Error calling 'commit': Invalid entry: 5"},
			{
				Zome:   "zySampleZome",
				FnName: "addPrime",
				Input:  "{\"prime\":7}",
				Output: "\"%h%\""}, // quoted because return value is json
			{
				Zome:   "zySampleZome",
				FnName: "addPrime",
				Input:  "{\"prime\":4}",
				Err:    `Error calling 'commit': Invalid entry: {"prime":4}`},
			{
				Zome:   "jsSampleZome",
				FnName: "addProfile",
				Input:  `{"firstName":"Art","lastName":"Brock"}`,
				Output: `"%h%"`},
			{
				Zome:   "zySampleZome",
				FnName: "getDNA",
				Input:  "",
				Output: "%dna%"},
			{
				Zome:     "zySampleZome",
				FnName:   "getDNA",
				Input:    "",
				Err:      "function not available",
				Exposure: PUBLIC_EXPOSURE,
			},
		}

		fixtures2 := [3]TestData{
			{
				Zome:   "jsSampleZome",
				FnName: "addOdd",
				Input:  "7",
				Output: "%h%"},
			{
				Zome:   "jsSampleZome",
				FnName: "addOdd",
				Input:  "2",
				Err:    "Invalid entry: 2"},
			{
				Zome:   "jsSampleZome",
				Input:  "unexposed(\"this is a\")",
				Output: "this is a fish",
				Raw:    true,
			},
		}

		for fileName, fileText := range SampleUI {
			if err = writeFile([]byte(fileText), h.UIPath(), fileName); err != nil {
				return
			}
		}

		testPath := filepath.Join(root, "test")
		if err = os.MkdirAll(testPath, os.ModePerm); err != nil {
			return nil, err
		}

		// write out the tests
		for i, d := range fixtures {
			fn := fmt.Sprintf("test_%d.json", i)
			var j []byte
			t := []TestData{d}
			j, err = json.Marshal(t)
			if err != nil {
				return
			}
			if err = writeFile(j, testPath, fn); err != nil {
				return
			}
		}

		// also write out some grouped tests
		fn := "grouped.json"
		var j []byte
		j, err = json.Marshal(fixtures2)
		if err != nil {
			return
		}
		if err = writeFile(j, testPath, fn); err != nil {
			return
		}

		//fmt.Printf("\nGenDev done generating. Loading now..")

		hP, err = s.Load(dnaFile.Name)
		return
	})
	return
}

// Clone copies DNA files from a source directory
// bool new indicates if this clone should create a new DNA (when true) or act as a Join
func (s *Service) Clone(srcPath string, root string, agent Agent, new bool) (err error) {
	_, err = gen(root, func(root string) (hP *Holochain, err error) {
		var h Holochain
		srcDNAPath := filepath.Join(srcPath, ChainDNADir)
		//fmt.Printf("\n%s\n", srcDNAPath)
		format, err := findDNA(srcDNAPath)
		if err != nil {
			return
		}

		dna, err := s.LoadDNA(srcDNAPath, DNAFileName, format)
		if err != nil {
			return
		}

		h.nucleus = NewNucleus(&h, dna)
		h.encodingFormat = format
		h.rootPath = root

		// create the DNA directory and copy
		if err := os.MkdirAll(h.DNAPath(), os.ModePerm); err != nil {
			return nil, err
		}

		//fmt.Printf("dna: agent, err: %s\n", agent, err)
		// TODO verify identity against schema?
		h.agent = agent

		// once the agent is set up we can calculate the id
		h.nodeID, h.nodeIDStr, err = agent.NodeID()
		if err != nil {
			return
		}

		// make a config file
		if err = makeConfig(&h, s); err != nil {
			return
		}

		if new {
			h.nucleus.dna.NewUUID()

			// use the path as the name
			h.nucleus.dna.Name = filepath.Base(root)

			// change the progenitor to self because this is a clone!
			var pk []byte
			pk, err = agent.PubKey().Bytes()
			if err != nil {
				return
			}
			h.nucleus.dna.Progenitor = Progenitor{Identity: string(agent.Identity()), PubKey: pk}
		}

		// save out the DNA file
		if err = s.SaveDNAFile(h.rootPath, h.nucleus.dna, h.encodingFormat, true); err != nil {
			return
		}

		// copy any UI files
		srcUIPath := filepath.Join(srcPath, ChainUIDir)
		if dirExists(srcUIPath) {
			if err = CopyDir(srcUIPath, h.UIPath()); err != nil {
				return
			}
		}

		// copy any test files
		srcTestDir := filepath.Join(srcPath, ChainTestDir)
		if dirExists(srcTestDir) {
			if err = CopyDir(srcTestDir, filepath.Join(root, ChainTestDir)); err != nil {
				return
			}
		}

		//fmt.Printf("srcTestDir: %s, err: %s\n", srcTestDir, err)

		hP = &h

		return
	})
	return
}

// GenChain adds the genesis entries to a newly cloned or joined chain
func (s *Service) GenChain(name string) (h *Holochain, err error) {
	h, err = s.Load(name)
	if err != nil {
		return
	}
	_, err = h.GenChain()
	if err != nil {
		return
	}
	//	go h.DHT().HandleChangeReqs()
	return
}

// List chains produces a textual representation of the chains in the .holochain directory
func (s *Service) ListChains() (list string) {

	chains, _ := s.ConfiguredChains()
	l := len(chains)
	if l > 0 {
		keys := make([]string, l)
		i := 0
		for k := range chains {
			keys[i] = k
			i++
		}
		sort.Strings(keys)
		list = "installed holochains: "
		for _, k := range keys {
			id := chains[k].DNAHash()
			var sid = "<not-started>"
			if id.String() != "" {
				sid = id.String()
			}
			list += fmt.Sprintf("    %v %v\n", k, sid)
		}

	} else {
		list = "no installed chains"
	}
	return
}

// SaveDNAFile writes out holochain DNA to files
func (s *Service) SaveDNAFile(root string, dna *DNA, encodingFormat string, overwrite bool) (err error) {
	dnaPath := filepath.Join(root, ChainDNADir)
	p := filepath.Join(dnaPath, DNAFileName+"."+encodingFormat)
	if !overwrite && fileExists(p) {
		return mkErr(p + " already exists")
	}
	f, err := os.Create(p)
	if err != nil {
		return err
	}
	defer f.Close()

	dnaFile := DNAFile{
		Version:              dna.Version,
		UUID:                 dna.UUID,
		Name:                 dna.Name,
		Properties:           dna.Properties,
		PropertiesSchemaFile: "properties_schema.json",
		BasedOn:              dna.BasedOn,
		RequiresVersion:      dna.RequiresVersion,
		DHTConfig:            dna.DHTConfig,
		Progenitor:           dna.Progenitor,
	}
	for _, z := range dna.Zomes {
		zpath := filepath.Join(dnaPath, z.Name)
		if err = os.MkdirAll(zpath, os.ModePerm); err != nil {
			return
		}
		if err = writeFile([]byte(z.Code), zpath, z.Name+suffixByRibosomeType(z.RibosomeType)); err != nil {
			return
		}

		zomeFile := ZomeFile{Name: z.Name,
			Description:  z.Description,
			CodeFile:     z.CodeFileName(),
			RibosomeType: z.RibosomeType,
			Functions:    z.Functions,
			BridgeFuncs:  z.BridgeFuncs,
			BridgeTo:     z.BridgeTo.String(),
		}

		for _, e := range z.Entries {
			entryDefFile := EntryDefFile{
				Name:       e.Name,
				DataFormat: e.DataFormat,
				Sharing:    e.Sharing,
			}
			if e.DataFormat == DataFormatJSON && e.Schema != "" {
				entryDefFile.SchemaFile = e.Name + ".json"
				if err = writeFile([]byte(e.Schema), zpath, e.Name+".json"); err != nil {
					return
				}
			}

			zomeFile.Entries = append(zomeFile.Entries, entryDefFile)
		}
		dnaFile.Zomes = append(dnaFile.Zomes, zomeFile)
	}

	if dna.PropertiesSchema != "" {
		if err = writeFile([]byte(dna.PropertiesSchema), dnaPath, "properties_schema.json"); err != nil {
			return
		}
	}

	err = Encode(f, encodingFormat, dnaFile)
	return
}

// SaveScaffold writes out a holochain application based on scaffold file to path
func (service *Service) SaveScaffold(reader io.Reader, path string, newUUID bool) (scaffold *Scaffold, err error) {
	scaffold, err = LoadScaffold(reader)
	if err != nil {
		return
	}

	dna := &scaffold.DNA
	err = MakeDirs(path)
	if err != nil {
		return
	}
	if newUUID {
		dna.NewUUID()
	}
	err = service.SaveDNAFile(path, dna, "json", false)
	if err != nil {
		return
	}

	testPath := filepath.Join(path, ChainTestDir)
	for _, test := range scaffold.Tests {
		if err = writeFile([]byte(test.Value), testPath, test.Name+".json"); err != nil {
			return
		}
	}
	return
}

//MakeDirs creates the directory structure of an application
func MakeDirs(devPath string) error {
	err := os.MkdirAll(devPath, os.ModePerm)
	if err != nil {
		return err
	}
	err = os.MkdirAll(filepath.Join(devPath, ChainDNADir), os.ModePerm)
	if err != nil {
		return err
	}
	err = os.MkdirAll(filepath.Join(devPath, ChainUIDir), os.ModePerm)
	if err != nil {
		return err
	}
	err = os.MkdirAll(filepath.Join(devPath, ChainTestDir), os.ModePerm)
	if err != nil {
		return err
	}

	return nil
}<|MERGE_RESOLUTION|>--- conflicted
+++ resolved
@@ -412,7 +412,6 @@
 
 	// if the chain has been started there should be a DNAHashFile which
 	// we can load to check against the actual hash of the DNA entry
-<<<<<<< HEAD
 	if len(h.chain.Headers) > 0 {
 		h.dnaHash = h.chain.Headers[0].EntryLink.Clone()
 
@@ -423,18 +422,9 @@
 				err = errors.New("DNA doesn't match file!")
 				return
 			}
-=======
-	var b []byte
-	b, err = readFile(h.rootPath, DNAHashFileName)
-	if err != nil {
-		err = nil
-	} else {
-		h.dnaHash, err = NewHash(string(b))
-		if err != nil {
-			return
->>>>>>> 311b39a9
-		}
-	}
+		}
+	}
+
 	// @TODO compare value from file to actual hash
 
 	if h.chain.Length() > 0 {
