// Copyright (C) 2013-2017, The MetaCurrency Project (Eric Harris-Braun, Arthur Brock, et. al.)
// Use of this source code is governed by GPLv3 found in the LICENSE file
//----------------------------------------------------------------------------------------
// Service implements functions and data that provide Holochain services in a unix file based environment

package holochain

import (
	"bytes"
	"encoding/base64"
	"encoding/json"
	"errors"
	"fmt"
	"github.com/BurntSushi/toml"
	. "github.com/Holochain/holochain-proto/hash"
	"github.com/google/uuid"
	"io"
	"io/ioutil"
	"net/http"
	"os"
	"path/filepath"
	"regexp"
	"sort"
	"strconv"
	"strings"
	"time"
)

// System settings, directory, and file names
const (
	DefaultDirectoryName string = ".holochain"  // Directory for storing config data
	ChainDataDir         string = "db"          // Sub-directory for all chain content files
	ChainDNADir          string = "dna"         // Sub-directory for all chain definition files
	ChainUIDir           string = "ui"          // Sub-directory for all chain user interface files
	ChainTestDir         string = "test"        // Sub-directory for all chain test files
	DNAFileName          string = "dna"         // Definition of the Holochain
	ConfigFileName       string = "config"      // Settings of the Holochain
	SysFileName          string = "system.conf" // Server & System settings
	AgentFileName        string = "agent.txt"   // User ID info
	PrivKeyFileName      string = "priv.key"    // Signing key - private
	StoreFileName        string = "chain.db"    // Filename for local data store
	DNAHashFileName      string = "dna.hash"    // Filename for storing the hash of the holochain
	DHTStoreFileName     string = "dht.db"      // Filname for storing the dht
	BridgeDBFileName     string = "bridge.db"   // Filname for storing bridge keys

	TestConfigFileName string = "_config.json"

	DefaultPort            = 6283
	DefaultBootstrapServer = "bootstrap.holochain.net:10000"

	DefaultBootstrapServerEnvVar = "HC_DEFAULT_BOOTSTRAPSERVER"
	DefaultEnableMDNSEnvVar      = "HC_DEFAULT_ENABLEMDNS"
	DefaultEnableNATUPnPEnvVar   = "HC_DEFAULT_ENABLENATUPNP"

	//HC_BOOTSTRAPPORT						= "HC_BOOTSTRAPPORT"

	CloneWithNewUUID  = true
	CloneWithSameUUID = false
	InitializeDB      = true
	SkipInitializeDB  = false
)

//
type CloneSpec struct {
	Role   string
	Number int
}

// TestConfig holds the configuration options for a test
type TestConfig struct {
	GossipInterval int // interval in milliseconds between gossips
	Duration       int // if non-zero number of seconds to keep all nodes alive
	Clone          []CloneSpec
}

// ServiceConfig holds the service settings
type ServiceConfig struct {
	DefaultPeerModeAuthor  bool
	DefaultPeerModeDHTNode bool
	DefaultBootstrapServer string
	DefaultEnableMDNS      bool
	DefaultEnableNATUPnP   bool
}

// A Service is a Holochain service data structure
type Service struct {
	Settings     ServiceConfig
	DefaultAgent Agent
	Path         string
}

type EntryDefFile struct {
	Name       string
	DataFormat string
	Schema     string
	SchemaFile string // file name of schema or language schema directive
	Sharing    string
}

type ZomeFile struct {
	Name         string
	Description  string
	CodeFile     string
	RibosomeType string
	BridgeFuncs  []string // functions in zome that can be bridged to by fromApp
<<<<<<< HEAD
=======
	BridgeTo     string   // dna Hash of toApp that this zome is a client of
	Config       map[string]interface{}
	Entries      []EntryDefFile
	Functions    []FunctionDef
>>>>>>> 82486620
}

type DNAFile struct {
	Version              int
	UUID                 uuid.UUID
	Name                 string
	Properties           map[string]string
	PropertiesSchemaFile string
	BasedOn              Hash // references hash of another holochain that these schemas and code are derived from
	RequiresVersion      int
	DHTConfig            DHTConfig
	Progenitor           Progenitor
	Zomes                []ZomeFile
}

// AgentFixture defines an agent for the purposes of tests
type AgentFixture struct {
	Hash     string
	Identity string
}

// TestFixtures defines data needed to run tests
type TestFixtures struct {
	Agents []AgentFixture
}

// TestSet holds a set of tests plus configuration and fixture data for those tests
type TestSet struct {
	Tests     []TestData
	Identity  string
	Fixtures  TestFixtures
	Benchmark bool // activate benchmarking for all tests
}

// TestData holds a test entry for a chain
type TestData struct {
	Convey    string        // a human readable description of the tests intent
	Zome      string        // the zome in which to find the function
	FnName    string        // the function to call
	Input     interface{}   // the function's input
	Output    interface{}   // the expected output to match against (full match)
	Err       interface{}   // the expected error to match against
	ErrMsg    string        // the expected error message to match against
	Regexp    string        // the expected out to match again (regular expression)
	Time      time.Duration // offset in milliseconds from the start of the test at which to run this test.
	Wait      time.Duration // time in milliseconds to wait before running this test from when the previous ran
	Exposure  string        // the exposure context for the test call (defaults to ZOME_EXPOSURE)
	Raw       bool          // set to true if we should ignore fnName and just call input as raw code in the zome, useful for testing helper functions and validation functions
	Repeat    int           // number of times to repeat this test, useful for scenario testing
	Benchmark bool          // activate benchmarking for this test
}

// IsInitialized checks a path for a correctly set up .holochain directory
func IsInitialized(root string) bool {
	return DirExists(root) && FileExists(filepath.Join(root, SysFileName)) && FileExists(filepath.Join(root, AgentFileName))
}

// Init initializes service defaults including a signing key pair for an agent
// and writes them out to configuration files in the root path (making the
// directory if necessary)
func Init(root string, identity AgentIdentity, seed io.Reader) (service *Service, err error) {
	err = os.MkdirAll(root, os.ModePerm)
	if err != nil {
		return
	}
	s := Service{
		Settings: ServiceConfig{
			DefaultPeerModeDHTNode: true,
			DefaultPeerModeAuthor:  true,
			DefaultBootstrapServer: DefaultBootstrapServer,
			DefaultEnableMDNS:      false,
			DefaultEnableNATUPnP:   false,
		},
		Path: root,
	}

	if os.Getenv(DefaultBootstrapServerEnvVar) != "" {
		s.Settings.DefaultBootstrapServer = os.Getenv(DefaultBootstrapServerEnvVar)
		Infof("Using %s--configuring default bootstrap server as: %s\n", DefaultBootstrapServerEnvVar, s.Settings.DefaultBootstrapServer)
	}

	if os.Getenv(DefaultEnableMDNSEnvVar) != "" && os.Getenv(DefaultEnableMDNSEnvVar) != "false" {
		s.Settings.DefaultEnableMDNS = true
		Infof("Using %s--configuring default MDNS use as: %v.\n", DefaultEnableMDNSEnvVar, s.Settings.DefaultEnableMDNS)
	}

	if os.Getenv(DefaultEnableNATUPnPEnvVar) != "" && os.Getenv(DefaultEnableNATUPnPEnvVar) != "false" {
		s.Settings.DefaultEnableNATUPnP = true
		Infof("Using %s--configuring default MDNS use as: %v.\n", DefaultEnableNATUPnPEnvVar, s.Settings.DefaultEnableNATUPnP)
	}

	err = writeToml(root, SysFileName, s.Settings, false)
	if err != nil {
		return
	}

	a, err := NewAgent(LibP2P, identity, seed)
	if err != nil {
		return
	}
	err = SaveAgent(root, a)
	if err != nil {
		return
	}

	s.DefaultAgent = a

	service = &s
	return
}

// LoadService creates a service object from a configuration file
func LoadService(path string) (service *Service, err error) {
	agent, err := LoadAgent(path)
	if err != nil {
		return
	}
	s := Service{
		Path:         path,
		DefaultAgent: agent,
	}

	_, err = toml.DecodeFile(filepath.Join(path, SysFileName), &s.Settings)
	if err != nil {
		return
	}

	if err = s.Settings.Validate(); err != nil {
		return
	}

	service = &s
	return
}

// Validate validates settings values
func (c *ServiceConfig) Validate() (err error) {
	if !(c.DefaultPeerModeAuthor || c.DefaultPeerModeDHTNode) {
		err = errors.New(SysFileName + ": At least one peer mode must be set to true.")
		return
	}
	return
}

// ConfiguredChains returns a list of the configured chains for the given service
func (s *Service) ConfiguredChains() (chains map[string]*Holochain, err error) {
	files, err := ioutil.ReadDir(s.Path)
	if err != nil {
		return
	}
	chains = make(map[string]*Holochain)
	for _, f := range files {
		if f.IsDir() {
			h, err := s.Load(f.Name())
			if err == nil {
				chains[f.Name()] = h
			}
		}
	}
	return
}

// Find the DNA files
func findDNA(path string) (f string, err error) {
	p := filepath.Join(path, DNAFileName)

	matches, err := filepath.Glob(p + ".*")
	if err != nil {
		return
	}
	for _, fn := range matches {
		f = EncodingFormat(fn)
		if f != "" {
			break
		}
	}

	if f == "" {
		err = fmt.Errorf("No DNA file in %s/", path)
		return
	}
	return
}

// IsConfigured checks a directory for correctly set up holochain configuration file
func (s *Service) IsConfigured(name string) (f string, err error) {
	root := filepath.Join(s.Path, name)

	f, err = findDNA(filepath.Join(root, ChainDNADir))
	if err != nil {
		return
	}
	//@todo check other things?

	return
}

// Load instantiates a Holochain instance from disk
func (s *Service) Load(name string) (h *Holochain, err error) {
	f, err := s.IsConfigured(name)
	if err != nil {
		return
	}
	h, err = s.load(name, f)
	return
}

// loadDNA decodes a DNA from a directory hierarchy as specified by a DNAFile
func (s *Service) loadDNA(path string, filename string, format string) (dnaP *DNA, err error) {
	var dnaFile DNAFile
	var dna DNA
	dnafile := filepath.Join(path, filename+"."+format)
	f, err := os.Open(dnafile)
	if err != nil {
		err = fmt.Errorf("error opening DNA file %s: %v", dnafile, err)
		return
	}
	defer f.Close()

	err = Decode(f, format, &dnaFile)
	if err != nil {
		err = fmt.Errorf("error decoding DNA file %s: %v", dnafile, err)
		return
	}

	var validator SchemaValidator
	var propertiesSchema []byte
	if dnaFile.PropertiesSchemaFile != "" {
		propertiesSchema, err = ReadFile(path, dnaFile.PropertiesSchemaFile)
		if err != nil {
			err = fmt.Errorf("error reading properties Schema file %s: %v", dnaFile.PropertiesSchemaFile, err)
			return
		}
		schemapath := filepath.Join(path, dnaFile.PropertiesSchemaFile)
		validator, err = BuildJSONSchemaValidatorFromFile(schemapath)
		if err != nil {
			err = fmt.Errorf("error building validator for %s: %v", schemapath, err)
			return
		}
	}

	dna.Version = dnaFile.Version
	dna.UUID = dnaFile.UUID
	dna.Name = dnaFile.Name
	dna.BasedOn = dnaFile.BasedOn
	dna.RequiresVersion = dnaFile.RequiresVersion
	dna.DHTConfig = dnaFile.DHTConfig
	dna.Progenitor = dnaFile.Progenitor
	dna.Properties = dnaFile.Properties
	dna.PropertiesSchema = string(propertiesSchema)
	dna.propertiesSchemaValidator = validator

	err = dna.check()
	if err != nil {
		err = fmt.Errorf("dna failed check with: %v", err)
		return
	}

	dna.Zomes = make([]Zome, len(dnaFile.Zomes))
	for i, zome := range dnaFile.Zomes {
		if zome.CodeFile == "" {
			var ext string
			switch zome.RibosomeType {
			case "js":
				ext = ".js"
			case "zygo":
				ext = ".zy"
			}
			dnaFile.Zomes[i].CodeFile = zome.Name + ext
		}

		zomePath := filepath.Join(path, zome.Name)
		codeFilePath := filepath.Join(zomePath, zome.CodeFile)
		if !FileExists(codeFilePath) {
			return nil, errors.New("DNA specified code file missing: " + zome.CodeFile)
		}

		dna.Zomes[i].Name = zome.Name
		dna.Zomes[i].Description = zome.Description
		dna.Zomes[i].RibosomeType = zome.RibosomeType
		dna.Zomes[i].Functions = zome.Functions
		dna.Zomes[i].Config = zome.Config
		dna.Zomes[i].BridgeFuncs = zome.BridgeFuncs

		var code []byte
		code, err = ReadFile(zomePath, zome.CodeFile)
		if err != nil {
			return
		}
		dna.Zomes[i].Code = string(code[:])

		dna.Zomes[i].Entries = make([]EntryDef, len(zome.Entries))
		for j, entry := range zome.Entries {
			dna.Zomes[i].Entries[j].Name = entry.Name
			dna.Zomes[i].Entries[j].DataFormat = entry.DataFormat
			dna.Zomes[i].Entries[j].Sharing = entry.Sharing
			dna.Zomes[i].Entries[j].Schema = entry.Schema
			if entry.Schema == "" && entry.SchemaFile != "" {
				schemaFilePath := filepath.Join(zomePath, entry.SchemaFile)
				if !FileExists(schemaFilePath) {
					return nil, errors.New("DNA specified schema file missing: " + schemaFilePath)
				}
				var schema []byte
				schema, err = ReadFile(zomePath, entry.SchemaFile)
				if err != nil {
					return
				}
				dna.Zomes[i].Entries[j].Schema = string(schema)
				if strings.HasSuffix(entry.SchemaFile, ".json") {
					if err = dna.Zomes[i].Entries[j].BuildJSONSchemaValidator(schemaFilePath); err != nil {
						err = fmt.Errorf("error building validator for %s: %v", schemaFilePath, err)
						return nil, err
					}
				}
			}
		}
	}

	dnaP = &dna
	return
}

// load unmarshals a holochain structure for the named chain and format
func (s *Service) load(name string, format string) (hP *Holochain, err error) {
	var h Holochain
	root := filepath.Join(s.Path, name)

	// load the config
	var f *os.File
	f, err = os.Open(filepath.Join(root, ConfigFileName+"."+format))
	if err != nil {
		return
	}
	defer f.Close()
	err = Decode(f, format, &h.Config)
	if err != nil {
		return
	}
	if err = h.Config.Setup(); err != nil {
		return
	}

	dna, err := s.loadDNA(filepath.Join(root, ChainDNADir), DNAFileName, format)
	if err != nil {
		return
	}

	h.encodingFormat = format
	h.rootPath = root
	h.nucleus = NewNucleus(&h, dna)

	// try and get the holochain-specific agent info
	agent, err := LoadAgent(root)
	if err != nil {
		// if not specified for this app, get the default from the Agent.txt file for all apps
		agent, err = LoadAgent(filepath.Dir(root))
	}

	// TODO verify Agent identity against schema
	if err != nil {
		return
	}
	h.agent = agent

	// once the agent is set up we can calculate the id
	h.nodeID, h.nodeIDStr, err = agent.NodeID()
	if err != nil {
		return
	}

	if err = h.PrepareHashType(); err != nil {
		return
	}

	h.chain, err = NewChainFromFile(h.hashSpec, filepath.Join(h.DBPath(), StoreFileName))
	if err != nil {
		return
	}

	// if the chain has been started there should be a DNAHashFile which
	// we can load to check against the actual hash of the DNA entry
	if len(h.chain.Headers) > 0 {
		h.dnaHash = h.chain.Headers[0].EntryLink.Clone()

		var b []byte
		b, err = ReadFile(h.rootPath, DNAHashFileName)
		if err == nil {
			if h.dnaHash.String() != string(b) {
				err = errors.New("DNA doesn't match file!")
				return
			}
		}
	}

	// @TODO compare value from file to actual hash

	if h.chain.Length() > 0 {
		h.agentHash = h.chain.Headers[1].EntryLink
		_, topHeader := h.chain.TopType(AgentEntryType)
		h.agentTopHash = topHeader.EntryLink
	}
	hP = &h
	return
}

// gen calls a make function which should build the holochain structure and supporting files
func gen(root string, initDB bool, makeH func(root string) (hP *Holochain, err error)) (h *Holochain, err error) {
	if DirExists(root) {
		return nil, mkErr(root + " already exists")
	}
	if err := os.MkdirAll(root, os.ModePerm); err != nil {
		return nil, err
	}

	// cleanup the directory if we enounter an error while generating
	defer func() {
		if err != nil {
			os.RemoveAll(root)
		}
	}()

	h, err = makeH(root)
	if err != nil {
		return nil, err
	}

	if initDB {
		if err := os.MkdirAll(h.DBPath(), os.ModePerm); err != nil {
			return nil, err
		}

		h.chain, err = NewChainFromFile(h.hashSpec, filepath.Join(h.DBPath(), StoreFileName))
		if err != nil {
			return nil, err
		}
	}
	return
}

func suffixByRibosomeType(ribosomeType string) (suffix string) {
	switch ribosomeType {
	case JSRibosomeType:
		suffix = ".js"
	case ZygoRibosomeType:
		suffix = ".zy"
	default:
	}
	return
}

func _makeConfig(s *Service) (config Config, err error) {
	config = Config{
		Port:            DefaultPort,
		PeerModeDHTNode: s.Settings.DefaultPeerModeDHTNode,
		PeerModeAuthor:  s.Settings.DefaultPeerModeAuthor,
		BootstrapServer: s.Settings.DefaultBootstrapServer,
		EnableNATUPnP:   s.Settings.DefaultEnableNATUPnP,
		Loggers: Loggers{
			Debug:      Logger{Name: "Debug", Format: "HC: %{file}.%{line}: %{message}", Enabled: false},
			App:        Logger{Name: "App", Format: "%{color:cyan}%{message}", Enabled: false},
			DHT:        Logger{Name: "DHT", Format: "%{color:yellow}%{time} DHT: %{message}"},
			Gossip:     Logger{Name: "Gossip", Format: "%{color:blue}%{time} Gossip: %{message}"},
			TestPassed: Logger{Name: "TestPassed", Format: "%{color:green}%{message}", Enabled: true},
			TestFailed: Logger{Name: "TestFailed", Format: "%{color:red}%{message}", Enabled: true},
			TestInfo:   Logger{Name: "TestInfo", Format: "%{message}", Enabled: true},
		},
	}

	val := os.Getenv("HOLOCHAINCONFIG_PORT")
	if val != "" {
		Debugf("makeConfig: using environment variable to set port to: %s", val)
		config.Port, err = strconv.Atoi(val)
		if err != nil {
			return
		}
		Debugf("makeConfig: using environment variable to set port to: %v\n", val)
	}
	val = os.Getenv("HOLOCHAINCONFIG_BOOTSTRAP")
	if val != "" {
		if val == "_" {
			val = ""
		}
		config.BootstrapServer = val
		if val == "" {
			val = "NO BOOTSTRAP SERVER"
		}
		Debugf("makeConfig: using environment variable to set bootstrap server to: %s", val)
	}

	val = os.Getenv("HOLOCHAINCONFIG_ENABLEMDNS")
	if val != "" {
		Debugf("makeConfig: using environment variable to set enableMDNS to: %s", val)
		config.EnableMDNS = val == "true"
	}

	val = os.Getenv("HOLOCHAINCONFIG_ENABLENATUPNP")
	if val != "" {
		Debugf("makeConfig: using environment variable to set enableNATUPnP to: %s", val)
		config.EnableNATUPnP = val == "true"
	}
	return
}

func makeConfig(h *Holochain, s *Service) (err error) {
	h.Config, err = _makeConfig(s)
	if err != nil {
		return
	}
	p := filepath.Join(h.rootPath, ConfigFileName+"."+h.encodingFormat)
	f, err := os.Create(p)
	if err != nil {
		return err
	}
	defer f.Close()

	if err = Encode(f, h.encodingFormat, &h.Config); err != nil {
		return
	}
	if err = h.Config.Setup(); err != nil {
		return
	}
	return
}

func (service *Service) InitAppDir(root string, encodingFormat string) (err error) {
	var config Config
	config, err = _makeConfig(service)
	if err != nil {
		return
	}
	p := filepath.Join(root, ConfigFileName+"."+encodingFormat)
	var f, f1 *os.File
	f, err = os.Create(p)
	if err != nil {
		return
	}
	defer f.Close()

	if err = Encode(f, encodingFormat, &config); err != nil {
		return
	}

	if err = os.MkdirAll(filepath.Join(root, ChainDataDir), os.ModePerm); err != nil {
		return
	}

	f1, err = os.Create(filepath.Join(root, ChainDataDir, StoreFileName))
	if err != nil {
		return
	}
	defer f1.Close()
	return
}

// MakeTestingApp generates a holochain used for testing purposes
func (s *Service) MakeTestingApp(root string, encodingFormat string, initDB bool, newUUID bool, agent Agent) (h *Holochain, err error) {
	if DirExists(root) {
		return nil, mkErr(root + " already exists")
	}

	appPackageReader := bytes.NewBuffer([]byte(TestingAppAppPackage()))

	name := filepath.Base(root)
	_, err = s.SaveFromAppPackage(appPackageReader, root, "test", agent, TestingAppDecodingFormat, encodingFormat, newUUID)
	if err != nil {
		return
	}
	if err = mkChainDirs(root, initDB); err != nil {
		return
	}

	if initDB {
		var config Config
		config, err = _makeConfig(s)
		if err != nil {
			return
		}
		p := filepath.Join(root, ConfigFileName+"."+encodingFormat)
		var f, f1 *os.File
		f, err = os.Create(p)
		if err != nil {
			return
		}
		defer f.Close()

		if err = Encode(f, encodingFormat, &config); err != nil {
			return
		}

		f1, err = os.Create(filepath.Join(root, ChainDataDir, StoreFileName))
		if err != nil {
			return
		}
		defer f1.Close()

		h, err = s.Load(name)
		if err != nil {
			return
		}
		if err = h.Config.Setup(); err != nil {
			return
		}

	}
	return
}

// if the directories don't exist, make the place to store chains
func mkChainDirs(root string, initDB bool) (err error) {
	if initDB {
		if err = os.MkdirAll(filepath.Join(root, ChainDataDir), os.ModePerm); err != nil {
			return err
		}
	}
	if err = os.MkdirAll(filepath.Join(root, ChainUIDir), os.ModePerm); err != nil {
		return
	}
	if err = os.MkdirAll(filepath.Join(root, ChainTestDir), os.ModePerm); err != nil {
		return
	}
	return
}

// Clone copies DNA files from a source directory
// bool new indicates if this clone should create a new DNA (when true) or act as a Join
func (s *Service) Clone(srcPath string, root string, agent Agent, new bool, initDB bool) (hP *Holochain, err error) {
	hP, err = gen(root, initDB, func(root string) (*Holochain, error) {
		var h Holochain
		srcDNAPath := filepath.Join(srcPath, ChainDNADir)

		format, err := findDNA(srcDNAPath)
		if err != nil {
			return nil, err
		}

		dna, err := s.loadDNA(srcDNAPath, DNAFileName, format)
		if err != nil {
			return nil, err
		}

		h.nucleus = NewNucleus(&h, dna)
		h.encodingFormat = format
		h.rootPath = root

		// create the DNA directory and copy
		if err := os.MkdirAll(h.DNAPath(), os.ModePerm); err != nil {
			return nil, err
		}

		// TODO verify identity against schema?
		h.agent = agent

		// once the agent is set up we can calculate the id
		h.nodeID, h.nodeIDStr, err = agent.NodeID()
		if err != nil {
			return nil, err
		}

		// make a config file
		if err = makeConfig(&h, s); err != nil {
			return nil, err
		}

		if new {
			h.nucleus.dna.NewUUID()

			// use the path as the name
			h.nucleus.dna.Name = filepath.Base(root)

			// change the progenitor to self because this is a clone!
			pk, err := agent.PubKey().Bytes()
			if err != nil {
				return nil, err
			}
			h.nucleus.dna.Progenitor = Progenitor{Identity: string(agent.Identity()), PubKey: pk}
		}

		// save out the DNA file
		if err = s.saveDNAFile(h.rootPath, h.nucleus.dna, h.encodingFormat, true); err != nil {
			return nil, err
		}

		// and the agent
		err = SaveAgent(h.rootPath, h.agent)
		if err != nil {
			return nil, err
		}

		// copy any UI files
		srcUIPath := filepath.Join(srcPath, ChainUIDir)
		if DirExists(srcUIPath) {
			if err = CopyDir(srcUIPath, h.UIPath()); err != nil {
				return nil, err
			}
		}

		// copy any test files
		srcTestDir := filepath.Join(srcPath, ChainTestDir)
		if DirExists(srcTestDir) {
			if err = CopyDir(srcTestDir, filepath.Join(root, ChainTestDir)); err != nil {
				return nil, err
			}
		}
		return &h, nil
	})
	return
}

func DNAHashofUngenedChain(h *Holochain) (DNAHash Hash, err error) {
	var buf bytes.Buffer

	err = h.EncodeDNA(&buf)
	e := GobEntry{C: buf.Bytes()}

	err = h.PrepareHashType()
	if err != nil {
		return
	}

	var dnaHeader *Header
	_, dnaHeader, err = newHeader(h.hashSpec, time.Now(), DNAEntryType, &e, h.agent.PrivKey(), NullHash(), NullHash(), nil)
	if err != nil {
		return
	}
	DNAHash = dnaHeader.EntryLink.Clone()
	return
}

// GenChain adds the genesis entries to a newly cloned or joined chain
func (s *Service) GenChain(name string) (h *Holochain, err error) {
	h, err = s.Load(name)
	if err != nil {
		return
	}
	_, err = h.GenChain()
	if err != nil {
		return
	}
	//	go h.DHT().HandleChangeReqs()
	return
}

// List chains produces a textual representation of the chains in the .holochain directory
func (s *Service) ListChains() (list string) {
	chains, _ := s.ConfiguredChains()
	l := len(chains)
	if l > 0 {
		keys := make([]string, l)
		i := 0
		for k := range chains {
			keys[i] = k
			i++
		}
		sort.Strings(keys)
		list = "installed holochains:\n"
		for _, k := range keys {
			id := chains[k].DNAHash()
			var sid = "<not-started>"
			if id.String() != "" {
				sid = id.String()
			}
			list += fmt.Sprintf("    %v %v\n", k, sid)
			bridges, _ := chains[k].GetBridges()
			if bridges != nil {
				for _, b := range bridges {
					if b.Side == BridgeFrom {
						list += fmt.Sprintf("        bridged to: %v\n", b.ToApp)
					} else {
						list += fmt.Sprintf("        bridged from by token: %v\n", b.Token)
					}
				}
			}
		}

	} else {
		list = "no installed chains"
	}
	return
}

// saveDNAFile writes out holochain DNA to files
func (s *Service) saveDNAFile(root string, dna *DNA, encodingFormat string, overwrite bool) (err error) {
	dnaPath := filepath.Join(root, ChainDNADir)
	p := filepath.Join(dnaPath, DNAFileName+"."+encodingFormat)
	if !overwrite && FileExists(p) {
		return mkErr(p + " already exists")
	}

	f, err := os.Create(p)
	if err != nil {
		return err
	}
	defer f.Close()

	dnaFile := DNAFile{
		Version:              dna.Version,
		UUID:                 dna.UUID,
		Name:                 dna.Name,
		Properties:           dna.Properties,
		PropertiesSchemaFile: "properties_schema.json",
		BasedOn:              dna.BasedOn,
		RequiresVersion:      dna.RequiresVersion,
		DHTConfig:            dna.DHTConfig,
		Progenitor:           dna.Progenitor,
	}
	for _, z := range dna.Zomes {
		zpath := filepath.Join(dnaPath, z.Name)
		if err = os.MkdirAll(zpath, os.ModePerm); err != nil {
			return
		}
		if err = WriteFile([]byte(z.Code), zpath, z.Name+suffixByRibosomeType(z.RibosomeType)); err != nil {
			return
		}

		zomeFile := ZomeFile{Name: z.Name,
			Description:  z.Description,
			CodeFile:     z.CodeFileName(),
			RibosomeType: z.RibosomeType,
			Functions:    z.Functions,
			BridgeFuncs:  z.BridgeFuncs,
<<<<<<< HEAD
=======
			BridgeTo:     z.BridgeTo.String(),
			Config:       z.Config,
>>>>>>> 82486620
		}

		for _, e := range z.Entries {
			entryDefFile := EntryDefFile{
				Name:       e.Name,
				DataFormat: e.DataFormat,
				Sharing:    e.Sharing,
			}
			if e.DataFormat == DataFormatJSON && e.Schema != "" {
				entryDefFile.SchemaFile = e.Name + ".json"
				if err = WriteFile([]byte(e.Schema), zpath, e.Name+".json"); err != nil {
					return
				}
			}

			zomeFile.Entries = append(zomeFile.Entries, entryDefFile)
		}
		dnaFile.Zomes = append(dnaFile.Zomes, zomeFile)
	}

	if dna.PropertiesSchema != "" {
		if err = WriteFile([]byte(dna.PropertiesSchema), dnaPath, "properties_schema.json"); err != nil {
			return
		}
	}

	err = Encode(f, encodingFormat, dnaFile)
	return
}

// MakeAppPackage creates a package blob from a given holochain
func (service *Service) MakeAppPackage(h *Holochain) (data []byte, err error) {
	appPackage := AppPackage{
		Version:   AppPackageVersion,
		Generator: "holochain " + VersionStr,
		DNA:       *h.nucleus.dna,
	}

	var testsmap map[string]TestSet
	testsmap, err = LoadTestFiles(h.TestPath())
	if err != nil {
		return
	}
	appPackage.TestSets = make([]AppPackageTests, 0)
	for name, t := range testsmap {
		appPackage.TestSets = append(appPackage.TestSets, AppPackageTests{Name: name, TestSet: t})
	}

	var scenarioFiles map[string]*os.FileInfo
	scenarioFiles, err = GetTestScenarios(h)
	if err != nil {
		return
	}
	appPackage.Scenarios = make([]AppPackageScenario, 0)
	for name, _ := range scenarioFiles {
		scenarioPath := filepath.Join(h.TestPath(), name)
		var rolemap map[string]TestSet
		rolemap, err = LoadTestFiles(scenarioPath)
		if err != nil {
			return
		}
		roles := make([]AppPackageTests, 0)
		for name, tests := range rolemap {
			roles = append(roles,
				AppPackageTests{Name: name, TestSet: tests})

		}
		scenario := AppPackageScenario{Name: name, Roles: roles}
		if FileExists(scenarioPath, TestConfigFileName) {
			var config *TestConfig
			config, err = LoadTestConfig(scenarioPath)
			if err != nil {
				return
			}
			scenario.Config = *config
		}
		appPackage.Scenarios = append(appPackage.Scenarios, scenario)
	}

	var files []os.FileInfo
	files, err = ioutil.ReadDir(h.UIPath())
	if err != nil {
		return
	}

	appPackage.UI = make([]AppPackageUIFile, 0)
	for _, f := range files {
		// TODO handle subdirectories
		if f.Mode().IsRegular() {
			var file []byte
			file, err = ReadFile(h.UIPath(), f.Name())
			if err != nil {
				return
			}
			uiFile := AppPackageUIFile{FileName: f.Name()}
			contentType := http.DetectContentType(file)
			if encodeAsBinary(contentType) {
				uiFile.Data = base64.StdEncoding.EncodeToString([]byte(file))

				uiFile.Encoding = "base64"
			} else {
				uiFile.Data = string(file)
			}
			appPackage.UI = append(appPackage.UI, uiFile)

		}
	}

	data, err = json.MarshalIndent(appPackage, "", "  ")
	return
}

func encodeAsBinary(contentType string) bool {
	if strings.HasPrefix(contentType, "text") {
		return false
	}
	return true
}

// SaveFromAppPackage writes out a holochain application based on appPackage file to path
func (service *Service) SaveFromAppPackage(reader io.Reader, path string, name string, agent Agent, decodingFormat string, encodingFormat string, newUUID bool) (appPackage *AppPackage, err error) {
	appPackage, err = LoadAppPackage(reader, decodingFormat)
	if err != nil {
		return
	}
	err = service.saveFromAppPackage(appPackage, path, name, encodingFormat, newUUID)
	if err != nil {
		return
	}
	if agent == nil {
		agent = service.DefaultAgent
	}
	err = SaveAgent(path, agent)
	if err != nil {
		return
	}
	return
}

func (service *Service) saveFromAppPackage(appPackage *AppPackage, path string, name string, encodingFormat string, newUUID bool) (err error) {

	dna := &appPackage.DNA
	err = MakeDirs(path)
	if err != nil {
		return
	}
	if newUUID {
		dna.NewUUID()
	}
	dna.Name = name

	err = service.saveDNAFile(path, dna, encodingFormat, false)
	if err != nil {
		return
	}

	testPath := filepath.Join(path, ChainTestDir)
	for _, test := range appPackage.TestSets {
		p := filepath.Join(testPath, test.Name+".json")
		var f *os.File
		f, err = os.Create(p)
		if err != nil {
			return
		}
		defer f.Close()
		err = Encode(f, "json", test.TestSet)
		if err != nil {
			return
		}
	}

	for _, scenario := range appPackage.Scenarios {
		scenarioPath := filepath.Join(testPath, scenario.Name)
		err = os.MkdirAll(scenarioPath, os.ModePerm)
		if err != nil {
			return
		}
		for _, role := range scenario.Roles {
			p := filepath.Join(scenarioPath, role.Name+".json")
			var f *os.File
			f, err = os.Create(p)
			if err != nil {
				return
			}
			defer f.Close()
			err = Encode(f, "json", &role.TestSet)
			if err != nil {
				return
			}
		}
		if scenario.Config.Duration != 0 {
			p := filepath.Join(scenarioPath, TestConfigFileName)
			var f *os.File
			f, err = os.Create(p)
			if err != nil {
				return
			}
			defer f.Close()
			err = Encode(f, "json", &scenario.Config)
		}
	}

	p := filepath.Join(path, ChainUIDir)
	for _, ui := range appPackage.UI {
		var data []byte
		if ui.Encoding == "base64" {
			data, err = base64.StdEncoding.DecodeString(ui.Data)
			if err != nil {
				return
			}
		} else {
			data = []byte(ui.Data)
		}

		if err = WriteFile(data, p, ui.FileName); err != nil {
			return
		}
	}

	return
}

//MakeDirs creates the directory structure of an application
func MakeDirs(devPath string) error {
	err := os.MkdirAll(devPath, os.ModePerm)
	if err != nil {
		return err
	}
	err = os.MkdirAll(filepath.Join(devPath, ChainDNADir), os.ModePerm)
	if err != nil {
		return err
	}
	err = os.MkdirAll(filepath.Join(devPath, ChainUIDir), os.ModePerm)
	if err != nil {
		return err
	}
	err = os.MkdirAll(filepath.Join(devPath, ChainTestDir), os.ModePerm)
	if err != nil {
		return err
	}

	return nil
}

// LoadTestFile unmarshals test json data
func LoadTestFile(dir string, file string) (tests TestSet, err error) {
	var v []byte
	v, err = ReadFile(dir, file)
	if err != nil {
		return
	}
	err = json.Unmarshal(v, &tests)

	if err != nil {
		return
	}
	return
}

// LoadTestConfig unmarshals test json data
func LoadTestConfig(dir string) (config *TestConfig, err error) {
	c := TestConfig{GossipInterval: 2000, Duration: 0}
	config = &c
	// if no config file return default values
	if !FileExists(dir, TestConfigFileName) {
		return
	}
	var v []byte
	v, err = ReadFile(dir, TestConfigFileName)
	if err != nil {
		return nil, err
	}
	err = json.Unmarshal(v, &c)

	if err != nil {
		return nil, err
	}
	return
}

// LoadTestFiles searches a path for .json test files and loads them into an array
func LoadTestFiles(path string) (map[string]TestSet, error) {
	files, err := ioutil.ReadDir(path)
	if err != nil {
		return nil, err
	}

	re := regexp.MustCompile(`(.*)\.json`)
	var tests = make(map[string]TestSet)
	for _, f := range files {
		if f.Mode().IsRegular() {
			x := re.FindStringSubmatch(f.Name())
			if len(x) > 0 {
				if f.Name() != TestConfigFileName {
					name := x[1]
					tests[name], err = LoadTestFile(path, x[0])
					if err != nil {
						return nil, err
					}
				}
			}
		}
	}

	if len(tests) == 0 {
		return nil, errors.New("no test files found in: " + path)
	}

	return tests, err
}

// TestScenarioList returns a list of paths to scenario directories
func GetTestScenarios(h *Holochain) (scenarios map[string]*os.FileInfo, err error) {
	dirContentList := []os.FileInfo{}
	scenarios = make(map[string]*os.FileInfo)

	dirContentList, err = ioutil.ReadDir(h.TestPath())
	if err != nil {
		return scenarios, err
	}
	for _, fileOrDir := range dirContentList {
		if fileOrDir.Mode().IsDir() {
			scenarios[fileOrDir.Name()] = &fileOrDir
		}
	}

	return scenarios, err
}

// GetTestScenarioRoles returns a list of scenario roles
func GetTestScenarioRoles(h *Holochain, scenarioName string) (roleNameList []string, err error) {
	return GetAllTestRoles(filepath.Join(h.TestPath(), scenarioName))
}

// GetAllTestRoles  retuns a list of the roles in a scenario
func GetAllTestRoles(path string) (roleNameList []string, err error) {
	roleNameList = []string{}

	files, err := ioutil.ReadDir(path)
	if err != nil {
		return nil, err
	}

	re := regexp.MustCompile(`(.*)\.json`)
	for _, f := range files {
		if f.Mode().IsRegular() {
			x := re.FindStringSubmatch(f.Name())
			if len(x) > 0 {
				if f.Name() != TestConfigFileName {
					roleNameList = append(roleNameList, x[1])
				}
			}
		}
	}
	return
}

const (
	TestingAppDecodingFormat = "json"
)

func TestingAppAppPackage() string {
	return `{
"Version": "` + AppPackageVersion + `",
"Generator": "holochain service.go",
"DNA": {
  "Version": 1,
  "UUID": "00000000-0000-0000-0000-000000000000",
  "Name": "testingApp",
  "RequiresVersion": ` + VersionStr + `,
  "Properties": {
    "description": "a bogus test holochain",
    "language": "en"
  },
  "PropertiesSchemaFile": "properties_schema.json",
  "DHTConfig": {
    "HashType": "sha2-256"
  },
  "Progenitor": {
      "Identity": "Progenitor Agent <progenitore@example.com>",
      "PubKey": [8, 1, 18, 32, 193, 43, 31, 148, 23, 249, 163, 154, 128, 25, 237, 167, 253, 63, 214, 220, 206, 131, 217, 74, 168, 30, 215, 237, 231, 160, 69, 89, 48, 17, 104, 210]
  },
  "Zomes": [
    {
      "Name": "zySampleZome",
      "Description": "this is a zygomas test zome",
      "RibosomeType": "zygo",
      "BridgeFuncs" :["testStrFn1"],
            "Entries": [
                {
                    "Name": "evenNumbers",
                    "DataFormat": "zygo",
                    "Sharing": "public"
                },
                {
                    "Name": "primes",
                    "DataFormat": "json",
                    "Schema": "` + jsSanitizeString(primesSchema) + `",
                    "Sharing": "public"
                },
                {
                    "Name": "profile",
                    "DataFormat": "json",
                    "Schema": "` + jsSanitizeString(profileSchema) + `",
                    "Sharing": "public"
                },
                {
                  "Name": "privateData",
                  "DataFormat": "string",
                  "Sharing": "private"
                }
            ],
            "Functions": [
                {
                    "Name": "getDNA",
                    "CallingType": "string",
                    "Exposure": ""
                },
                {
                    "Name": "addEven",
                    "CallingType": "string",
                    "Exposure": "public"
                },
                {
                    "Name": "addPrime",
                    "CallingType": "json",
                    "Exposure": "public"
                },
                {
                    "Name": "confirmOdd",
                    "CallingType": "string",
                    "Exposure": "public"
                },
                {
                    "Name": "testStrFn1",
                    "CallingType": "string",
                    "Exposure": ""
                },
                {
                    "Name": "testStrFn2",
                    "CallingType": "string",
                    "Exposure": ""
                },
                {
                    "Name": "testJsonFn1",
                    "CallingType": "json",
                    "Exposure": ""
                },
                {
                    "Name": "testJsonFn2",
                    "CallingType": "json",
                    "Exposure": ""
                },
                {
                    "Name": "myIdentity",
                    "CallingType": "string"
                }
            ],
      "Code": "` + jsSanitizeString(zygoZomeCode) + `"
    },
    {
      "Name": "jsSampleZome",
      "Description": "this is a javascript test zome",
      "RibosomeType": "js",
      "BridgeFuncs" :["getProperty"],
            "Entries": [
                {
                    "Name": "oddNumbers",
                    "DataFormat": "js",
                    "Sharing": "public"
                },
                {
                    "Name": "profile",
                    "DataFormat": "json",
                    "Schema": "` + jsSanitizeString(profileSchema) + `",
                    "Sharing": "public"
                },
                {
                    "Name": "rating",
                    "DataFormat": "links"
                },
                {
                    "Name": "review",
                    "DataFormat": "string",
                    "Sharing": "public"
                },
                {
                    "Name": "secret",
                    "DataFormat": "string"
                }
            ],
            "Functions": [
                {
                    "Name": "getProperty",
                    "CallingType": "string",
                    "Exposure": "public"
                },
                {
                    "Name": "addOdd",
                    "CallingType": "string",
                    "Exposure": "public"
                },
                {
                    "Name": "addProfile",
                    "CallingType": "json",
                    "Exposure": "public"
                },
                {
                    "Name": "testStrFn1",
                    "CallingType": "string",
                    "Exposure": ""
                },
                {
                    "Name": "testStrFn2",
                    "CallingType": "string",
                    "Exposure": ""
                },
                {
                    "Name": "testJsonFn1",
                    "CallingType": "json",
                    "Exposure": ""
                },
                {
                    "Name": "testJsonFn2",
                    "CallingType": "json",
                    "Exposure": ""
                },
                {
                    "Name": "throwError",
                    "CallingType": "string",
                    "Exposure": "public"
                }
            ],
      "Code": "` + jsSanitizeString(jsZomeCode) + `"
    }
  ]},
"TestSets":[{"Name":"testSet1","TestSet":{
"Identity": "123-456-7890",
"Tests":[
    {
        "Zome":   "zySampleZome",
        "FnName": "addEven",
        "Input":  "2",
        "Output": "%h%"
    },
    {
        "Zome":   "zySampleZome",
        "FnName": "addEven",
        "Input":  "4",
        "Output": "%h%"
    },
    {
        "Zome":   "zySampleZome",
        "FnName": "addEven",
        "Input":  "5",
        "Err":    "Error calling 'commit': Validation Failed"
    },
    {
        "Zome":   "zySampleZome",
        "FnName": "addPrime",
        "Input":  {"prime":7},
        "Output": "%h%"
    },
    {
        "Zome":   "zySampleZome",
        "FnName": "addPrime",
        "Input":  {"prime":4},
        "Err":    "Error calling 'commit': Validation Failed"
    },
    {
	"Zome":   "jsSampleZome",
	"FnName": "addProfile",
	"Input":  {"firstName":"Art","lastName":"Brock"},
	"Output": "%h%"
    },
    {
	"Zome":   "zySampleZome",
	"FnName": "getDNA",
	"Input":  "",
	"Output": "%dna%"
    },
    {
	"Zome":     "zySampleZome",
	"FnName":   "getDNA",
	"Input":    "",
	"Err":      "function not available",
	"Exposure":  "public"
    },
    {
	"Zome":     "zySampleZome",
	"FnName":   "myIdentity",
	"Input":    "",
	"Output":   "123-456-7890"
    }
]}},
{"Name":"testSet2","TestSet":{
"Fixtures":{
  "Agents":[{"Hash":"QmVGtdTZdTFaLsaj2RwdVG8jcjNNcp1DE914DKZ2kHmXHx","Identity":"agent@foo.com"}]
},
"Tests":[
    {
	"Zome":   "jsSampleZome",
	"FnName": "addOdd",
	"Input":  "7",
	"Output": "%h%"
    },
    {
	"Zome":   "jsSampleZome",
	"FnName": "addOdd",
	"Input":  "2",
	"Err":    {"errorMessage":"Validation Failed","function":"commit","name":"` + HolochainErrorPrefix + `","source":{"column":"28","functionName":"addOdd","line":"45"}}
    },
    {
	"Zome":   "jsSampleZome",
	"FnName": "addOdd",
	"Input":  "2",
	"ErrMsg":  "Validation Failed"
    },
    {
	"Zome":   "zySampleZome",
	"FnName": "confirmOdd",
	"Input":  "9",
	"Output": "false"
    },
    {
	"Zome":   "zySampleZome",
	"FnName": "confirmOdd",
	"Input":  "7",
	"Output": "true"
    },
    {
	"Zome":   "jsSampleZome",
	"Input":  "unexposed(\"this is a\")",
	"Output": "this is a fish",
	"Raw":    true
    },
    {
	"Convey": "test the output of a function that returns json",
	"Zome":   "jsSampleZome",
	"FnName": "testJsonFn2",
	"Input": "",
	"Output": [{"a":"b"}]
    },
    {
   	"Convey": "agent fixture substitution works",
	"Zome":   "jsSampleZome",
	"Input":  "\"%agent0%--%agent0_str%\"",
	"Output": "QmVGtdTZdTFaLsaj2RwdVG8jcjNNcp1DE914DKZ2kHmXHx--agent@foo.com",
	"Raw":    true
    }
]}}],
"UI":[
{"FileName":"index.html",
 "Data":"` + jsSanitizeString(SampleHTML) + `"
},
{"FileName":"hc.js",
 "Data":"` + jsSanitizeString(SampleJS) + `"
},
{"FileName":"logo.png",
 "Data":"` + jsSanitizeString(SampleBinary) + `",
 "Encoding":"base64"
}],
"Scenarios":[
        {"Name":"sampleScenario",
         "Roles":[
             {"Name":"speaker",
              "TestSet":{"Tests":[
                  {"Convey":"add an odd",
                   "Zome":   "jsSampleZome",
	           "FnName": "addOdd",
	           "Input":  "7",
	           "Output": "%h%"
                  },
                  {"Convey":"raw function with scenario substitutions that fails",
                   "Zome":   "jsSampleZome",
	           "Raw": true,
	           "Input": "'foo'",
	           "Output":  "%server% %listener_hash% %listener_str%"
                  }
               ]}},
             {"Name":"listener",
              "TestSet":{"Tests":[
                  {"Convey":"confirm prime exists",
                   "Zome":   "zySampleZome",
	           "FnName": "confirmOdd",
	           "Input":  "7",
	           "Output": "true",
                   "Time" : 1500
                  }
               ]}}
          ],
         "Config":{"Duration":5,"GossipInterval":300}}]
}
`
}

const (
	profileSchema = `{
	"title": "Profile Schema",
	"type": "object",
	"properties": {
		"firstName": {
			"type": "string"
		},
		"lastName": {
			"type": "string"
		},
		"age": {
			"description": "Age in years",
			"type": "integer",
			"minimum": 0
		}
	},
	"required": ["firstName", "lastName"]
}`

	primesSchema = `
{
	"title": "Prime Schema",
	"type": "object",
	"properties": {
		"prime": {
			"type": "integer"
		}
	},
	"required": ["prime"]
}`

	jsZomeCode = `
function unexposed(x) {return x+" fish";};
function testStrFn1(x) {return "result: "+x};
function testStrFn2(x){ return parseInt(x)+2};
function testJsonFn1(x){ x.output = x.input*2; return x;};
function testJsonFn2(x){ return [{a:'b'}] };

function getProperty(x) {return property(x)};
function addOdd(x) {return commit("oddNumbers",x);}
function addProfile(x) {return commit("profile",x);}
function throwError(x) {throw new Error(x)}
function validatePut(entry_type,entry,header,pkg,sources) {
  return validate(entry_type,entry,header,sources);
}
function validateMod(entry_type,entry,header,replaces,pkg,sources) {
  return true;
}
function validateDel(entry_type,hash,pkg,sources) {
  return true;
}
function validateCommit(entry_type,entry,header,pkg,sources) {
  if (entry_type == "rating") {return true}
  return validate(entry_type,entry,header,sources);
}
function validate(entry_type,entry,header,sources) {
  if (entry_type=="oddNumbers") {
    return entry%2 != 0
  }
  if (entry_type=="profile") {
    return true
  }
  if (entry_type=="review") {
    return true
  }
  if (entry_type=="secret") {
    return true
  }
  return false
}
function validateLink(linkEntryType,baseHash,linkHash,tag,pkg,sources){return true}
function validatePutPkg(entry_type) {
  req = {};
  req[HC.PkgReq.Chain]=HC.PkgReq.ChainOpt.Full;
  return req;
}
function validateModPkg(entry_type) { return null}
function validateDelPkg(entry_type) { return null}
function validateLinkPkg(entry_type) { return null}

function genesis() {
  debug("running jsZome genesis")
  return true
}
function bridgeGenesis(side,app,data) {return true}

function receive(from,message) {
  // if the message requests blocking run an infinite loop
  // this is used by the async send test to force the condition where
  // the receiver doesn't return soon enough so that the send will timeout
  if (message.block) {
    while(true){};
  }

  // send back a pong message of what came in the ping message!
  return {pong:message.ping}
}

function testGetBridges() {
  debug(JSON.stringify(getBridges()))
}

function asyncPing(message,id) {
  debug("async result of message with "+id+" was: "+JSON.stringify(message))
}
`
	zygoZomeCode = `
(defn testStrFn1 [x] (concat "result: " x))
(defn testStrFn2 [x] (+ (atoi x) 2))
(defn testJsonFn1 [x] (begin (hset x output: (* (-> x input:) 2)) x))
(defn testJsonFn2 [x] (unjson (raw "[{\"a\":\"b\"}]"))) (defn getDNA [x] App_DNA_Hash)
(defn addEven [x] (commit "evenNumbers" x))
(defn addPrime [x] (commit "primes" x))
(defn confirmOdd [x]
  (letseq [h (makeHash "oddNumbers" x)
           r (get h)
           err (cond (hash? r) (hget r %error "") "found")]
     (cond (== err "") "true" "false")
  )
)
(defn validateCommit [entryType entry header pkg sources]
  (validate entryType entry header sources))
(defn validatePut [entryType entry header pkg sources]
  (validate entryType entry header sources))
(defn validateMod [entryType entry header replaces pkg sources] true)
(defn validateDel [entryType hash pkg sources] true)
(defn validate [entryType entry header sources]
  (cond (== entryType "evenNumbers")  (cond (== (mod entry 2) 0) true false)
        (== entryType "primes")  (isprime (hget entry %prime))
        (== entryType "profile") true
        false)
)
(defn validateLink [linkEntryType baseHash links pkg sources] true)
(defn validatePutPkg [entryType] nil)
(defn validateModPkg [entryType] nil)
(defn validateDelPkg [entryType] nil)
(defn validateLinkPkg [entryType] nil)
(defn genesis []
  (debug "running zyZome genesis")
  true
)
(defn bridgeGenesis [side app data] (begin (debug (concat "bridge genesis " (cond (== side HC_Bridge_From) "from" "to") "-- other side is:" app " bridging data:" data))  true))
(defn receive [from message]
	(hash pong: (hget message %ping)))

(defn testGetBridges []
  (debug (str (getBridges))))

(defn asyncPing [message,id]
  (debug (concat "async result of message with " id " was:" (str message)))
)

(defn myIdentity [x] App_Agent_String)
`

	SampleHTML = `
<html>
  <head>
    <title>Test</title>
    <script type="text/javascript" src="http://code.jquery.com/jquery-latest.js"></script>
    <script type="text/javascript" src="/hc.js">
    </script>
  </head>
  <body>
    <img src="logo.png">
    <select id="zome" name="zome">
      <option value="zySampleZome">zySampleZome</option>
      <option value="jsSampleZome">jsSampleZome</option>
    </select>
    <select id="fn" name="fn">
      <option value="addEven">addEven</option>
      <option value="getProperty">getProperty</option>
      <option value="addPrime">addPrime</option>
    </select>
    <input id="data" name="data">
    <button onclick="send();">Send</button>
    send an even number and get back a hash, send and odd end get a error

    <div id="result"></div>
    <div id="err"></div>
  </body>
</html>`
	SampleJS = `
     function send() {
         $.post(
             "/fn/"+$('select[name=zome]').val()+"/"+$('select[name=fn]').val(),
             $('#data').val(),
             function(data) {
                 $("#result").html("result:"+data)
                 $("#err").html("")
             }
         ).error(function(response) {
             $("#err").html(response.responseText)
             $("#result").html("")
         })
         ;
     };
`
	SampleBinary = `iVBORw0KGgoAAAANSUhEUgAAANIAAAC0CAYAAADhNHIFAAAAGXRFWHRTb2Z0d2FyZQBBZG9iZSBJ
bWFnZVJlYWR5ccllPAAAClxJREFUeNrsnU1u004Yhw3qEqnZwoYgsSecgCCxRKIsum9P0HIDumbB
xwXSNZuEE6TZIzUcACWskUh7Av/9i5jK+O8k/nhnbLfPI40obdp4Pp53bM87zr04jj9GUTSIAKAy
e38lGtIUANW5TxMAIBIAIgEgEgAgEgAiASASACIBACIBIBIAIgEgEgAgEgAiASASACIBACIBhGOP
JijMeVK+JeUqKW+ScpSUXtcrNZ/Po4uLi+j6+jra39+PBoNBNBwO6e2yxHE8jWEji8UiTgbWNGkq
ldXfMn306NHo58+fq67Wazqdxv1+P9YQyBZ9fzwe0/klQKQtjEajuNfr5Q42Ff1Mr+kakmRTndLl
9PSUQYBI9SN2kcGm0qXovVqttgaHLtetSbjZsIGzs7PCrz0+Po6urq66caF3fl7qWMu0A3ft4B+W
y+X6ArwoGpiTyaQTdZvNZqVvRqg9AJEqieR7gDZFlZkTkRCp1fIBIgEAIgEgEgAiASASACASACIB
IBIAIgEAIgEgEgAiASASACASACIBIBIAIgEAIgEgEgAiASASACASACIBIBIAIBIAIgEgEgAiAQAi
ASASACIBIBIAIBIAIgEgEgAiAQAiASASACIBIBIAIBJAYPas/+B8Po++ffsW7e/vR4PB4Ob7+rrX
69HigEjbuLq6it6+fRtdXFxsfV2/318XifX48eP1v8Ph8NY0qNrh3bt366Dx4sWLdd2aDiDL5XLd
5lZBUri6tYBlMuaWv3//jh48eNB/+PBhPx3AgxHH8TQ2IGnUWH+uakkqH79//z6+vLyMQzEej+Oj
o6M4Gejrov+L6XRa+vhVf/Hx48f//ezg4CAejUbxarUKUi+9j45DbeqOQXWq2k/ud9VW6e+rzfQ9
9/MQaHycnp6u66H3zzveJGjc9GUoTETSIKkjUZ5U+pu+BpmEVWNvkqGOSPrbm17jBt5isfA2yLKD
3RUdV12Rtv2u2tNXsNjWZ0WOuzMiKeJaipQeeIqsFmjwbhpkoURKF0uhdLy7BPEtUrrP3HtZCbRp
5ikSkDslUtWKFi2KRFWjSxGBmhDJFZ2mVI3imoGKihFKJKvTKwVQi3Hla/bPct/qAtv3xfLLly/X
NzPKvNenT5+i58+fR+fn5629OaFjfPLkSTSZTEq19/Hx8bpuu27uNHmDQ/2lftPXZW5oqF66YWMx
rsq8951ZR9Jg06DbNXjUAepAq84IcadPg65IoFDd1QZtDg7Z45UYChi7ODs7W79WMlkK3RmRLG6t
lhl0TpJNKFq3NVLXCRQaYKp7F4JD3pLAtmNX3ZPTT/P3DrX0YCJScg3SyCnRpo7p8sKvCxSKznn1
6nLd3GyaN+P4qleoIG8i0snJSdTEIpg7bch2THKh2sjxWKLonD3V06BILvw7Hyjyrlu1uDsajcwl
CjUOTERSx6qDm5iZ3I2I9MW6jufy8rKR47E+1cterGtgdF0md/qtkj2zkUxWdbMWM8jNBlVeB75Y
LNbRNGRqjLtYz0Y5HU9omZT2ZIm7i5WedSWT2jn0rGvdn+qvPJksAkUyBi+CpjBZpQjtWu/QWoRW
vrWeofWIsqvUUYl1maqZF26tpc46ktaE0qk5keHidDZ9Su9VdI3M/W6ddSS93+Hh4Sr53ioyzmTJ
rqXpeCu24+LDhw9h84OsFmTrZBto4c1aKg2usjJpgLnOrCNSOtfNR8ZHXurUtkVgl7pTJycyuxj+
58+fVZ2Mg6Iy6f/b2lB10891LF++fFl8/fpVB3rZxFhuVKRsmotlJN8U5bIDKS/psq5IeQmklsEi
L21KsqQH9qZ8RQuR0oGwbrLyrlnX1c21n16js45QGQudE6lIdK0iU16D63vbUo4sRcrWzSqK5826
LlhsSzmyFCmdRW9Vr3QWfpdonUg1z48LR7lds6MPkayjeN6s62O7S5E8x12nYRazLiK1YHYq0zE+
RUonZVoFijIJvVUGe5m/bzk76VhD7eG61SK52cnq+kKDvci5tV5jcbcwZN2Kbl3Qe5YZ6FW2IljO
TnUy/xHJY8cU3eOkztN1iORzJe90Ux2t11WNnPo9y1O9ooNOM4fadFPdVK+6+4qyN0DqXhO2eXZq
lUiaCdR5KnkDwup0KO+2sG/cGppK3qxYdD0oCrxpsEggUL+oXnntaTnruk2DbRSqFSK56F/kdEWv
tVy/8LlF2m39zh6v/p836Ky37Pt8noILetm6pdfj0rJZLm04odp0C7wRkdSwOrXQdcWuaJXXMZZ3
9bIDT8dV5zStaL023QApew1TNFjomOrUzQWx7ENVfGRhlCmvXr1aHR4eThOxRt+/f1d0amRB9p7a
R8m31rlvyg1TsuWvX79ukktV9P2y+2mUxZsMgn9yy9x2A8tNYLuOYVtKftX9Ty5RM5uIq9xBX3VL
PxJtV06b6uX6s0rSaDbXUfuSimzyq8PTp0+Xr1+/7mtXQrC9cpYzUpGHcFje5vUV5UKXKukxXSl1
ch+7tLhrJlKoxsm7tlBndX3A6fQrb+H4NtQt746bj1PYTTJ1RqQq6y7WMlneam2qbMs1u62zro9r
3WwJMSuZiNRE1PSdWtRU0emc78Xbpsqm9Tvf48fqOXveRQo9eDclbLoo1+XToW3R03LxtonZdtvt
autljU6KFLJDijaKOqZLEbxMzpzlwnSIkreE4TuDBZG2nGOXzeLuyuxU5WmrXTiNrfrIac3KlkEw
RAaLiUg+Tzcsnv9tvQHNMlLXzTywerRviDt1ZYOg1f6tEBkQJiJZbnfwmVflc50rtEC+Bl3b8vzK
PLu97PV060RSR1p1otsi7TMx0XVO6IHn+7OEfGxrLxr0fG//rvLRLlU2Pja+IFvnrositAZAE0mI
6Q8b87HIqr8d8kPG0tdQ7olNvuRxuYlt7LOiNzhamWunHDE9alcPNszm06Vz1fS8Mfexl216Iqry
yVRms1nph9QrZy2Jyuuv9bGQu3LzQqOcOdXt+vr6Ji/Q5T9uI/1suDb2m+szl9Opzy7WcYY+Pi9J
q11HA00JsWVQ5+nBhnA32aMJ7ibZ2ahtMygiQavRabceE1x0K8vBwYHp87hvK/dpgrvF58+fS+0H
k3ih9nwhEgAiAQAiASASACIBACIBIBIAIgEgEgAgEgAiASASACIBACIBIBIAIgEgEgAgEgAiASAS
ACIBACIBIBIAIgEgEgAgEgAiASASACASACIBIBIAIgEAIgEgEgAiASASACASACIBIBIAIgEAIgEg
UhMMBoOo1+uV+p03b950om7D4bD075RtC0SCm4EzGo0Kv77f70dHR0edqNvJyck6UBTl4OCg1OsR
Cf43gMbj8VqSXRF+Op12JmrrOHW8qt8uTk9PSwWUu8y9OI6nGg80xWYmk0k0m82i+Xx+MxgVpXU6
1+VovVwu13X78ePH+ms3uz579mwt2q4gAogEwKkdACIBIBIAIBIAIgEgEgAiAQAiASASACIBIBIA
IBIAIgEgEgAiAQAiASASACIBIBIAIBIAIgEgEgAgEgAiAbSGvaTMaQaAevwnwAB7EAC08iWPKwAA
AABJRU5ErkJggg==
`
)<|MERGE_RESOLUTION|>--- conflicted
+++ resolved
@@ -103,13 +103,9 @@
 	CodeFile     string
 	RibosomeType string
 	BridgeFuncs  []string // functions in zome that can be bridged to by fromApp
-<<<<<<< HEAD
-=======
-	BridgeTo     string   // dna Hash of toApp that this zome is a client of
 	Config       map[string]interface{}
 	Entries      []EntryDefFile
 	Functions    []FunctionDef
->>>>>>> 82486620
 }
 
 type DNAFile struct {
@@ -930,11 +926,7 @@
 			RibosomeType: z.RibosomeType,
 			Functions:    z.Functions,
 			BridgeFuncs:  z.BridgeFuncs,
-<<<<<<< HEAD
-=======
-			BridgeTo:     z.BridgeTo.String(),
 			Config:       z.Config,
->>>>>>> 82486620
 		}
 
 		for _, e := range z.Entries {
