--- conflicted
+++ resolved
@@ -250,7 +250,6 @@
 	})
 }
 
-<<<<<<< HEAD
 func TestSaveScaffold(t *testing.T) {
 	d, s := setupTestService()
 	defer CleanupTestDir(d)
@@ -274,7 +273,9 @@
 		So(fileExists(root, ChainDNADir, "dna.json"), ShouldBeTrue)
 		So(fileExists(root, ChainDNADir, "properties_schema.json"), ShouldBeTrue)
 		So(fileExists(root, ChainTestDir, "sample.json"), ShouldBeTrue)
-=======
+	})
+}
+
 func TestMakeConfig(t *testing.T) {
 	d, s := setupTestService()
 	defer CleanupTestDir(d)
@@ -299,6 +300,5 @@
 		So(h.config.EnableMDNS, ShouldBeTrue)
 		So(h.config.Loggers.App.Format, ShouldEqual, "prefix:%{color:cyan}%{message}")
 		So(h.config.BootstrapServer, ShouldEqual, "")
->>>>>>> 70df81f1
 	})
 }